--- conflicted
+++ resolved
@@ -80,7 +80,8 @@
       })
     }
 
-<<<<<<< HEAD
+    const skipKeyRestrictions = isTokenCountRequest(req)
+
     // 🔒 检查客户端限制（支持全局配置和三级优先级）
     const globalRestriction = config.clientRestriction || {}
 
@@ -91,7 +92,8 @@
       source: 'none' // 记录配置来源: 'force_global' | 'api_key' | 'global_default' | 'none'
     }
 
-    if (globalRestriction.forceGlobal && globalRestriction.globalEnabled) {
+    // 如果是 token count 请求，跳过客户端限制检查
+    if (!skipKeyRestrictions && globalRestriction.forceGlobal && globalRestriction.globalEnabled) {
       // 优先级 1: 强制使用全局配置（最高优先级）
       if (globalRestriction.globalAllowedClients?.length > 0) {
         effectiveRestriction = {
@@ -104,13 +106,7 @@
         )
       }
     } else if (
-=======
-    const skipKeyRestrictions = isTokenCountRequest(req)
-
-    // 🔒 检查客户端限制（使用新的验证器）
-    if (
       !skipKeyRestrictions &&
->>>>>>> 80059e2b
       validation.keyData.enableClientRestriction &&
       validation.keyData.allowedClients?.length > 0
     ) {
@@ -170,7 +166,7 @@
 
     // 检查并发限制
     const concurrencyLimit = validation.keyData.concurrencyLimit || 0
-    if (!skipKeyRestrictions && concurrencyLimit > 0) {
+    if (concurrencyLimit > 0) {
       const concurrencyConfig = config.concurrency || {}
       const leaseSeconds = Math.max(concurrencyConfig.leaseSeconds || 900, 30)
       const rawRenewInterval =
@@ -527,7 +523,7 @@
       geminiAccountId: validation.keyData.geminiAccountId,
       openaiAccountId: validation.keyData.openaiAccountId, // 添加 OpenAI 账号ID
       bedrockAccountId: validation.keyData.bedrockAccountId, // 添加 Bedrock 账号ID
-      droidAccountId: validation.keyData.droidAccountId,
+      droidAccountId: validation.keyData.droidAccountId, // 添加 Droid 账号ID
       permissions: validation.keyData.permissions,
       concurrencyLimit: validation.keyData.concurrencyLimit,
       rateLimitWindow: validation.keyData.rateLimitWindow,
