const apiKeyService = require('../services/apiKeyService')
const logger = require('../utils/logger')
const redis = require('../models/redis')
// const { RateLimiterRedis } = require('rate-limiter-flexible') // 暂时未使用
const config = require('../../config/config')

// 🔑 API Key验证中间件（优化版）
const authenticateApiKey = async (req, res, next) => {
  const startTime = Date.now()

  try {
    // 安全提取API Key，支持多种格式（包括Gemini CLI支持）
    const apiKey =
      req.headers['x-api-key'] ||
      req.headers['x-goog-api-key'] ||
      req.headers['authorization']?.replace(/^Bearer\s+/i, '') ||
      req.headers['api-key'] ||
      req.query.key

    if (!apiKey) {
      logger.security(`🔒 Missing API key attempt from ${req.ip || 'unknown'}`)
      return res.status(401).json({
        error: 'Missing API key',
        message: 'Please provide an API key in the x-api-key header or Authorization header'
      })
    }

    // 基本API Key格式验证
    if (typeof apiKey !== 'string' || apiKey.length < 10 || apiKey.length > 512) {
      logger.security(`🔒 Invalid API key format from ${req.ip || 'unknown'}`)
      return res.status(401).json({
        error: 'Invalid API key format',
        message: 'API key format is invalid'
      })
    }

    // 验证API Key（带缓存优化）
    const validation = await apiKeyService.validateApiKey(apiKey)

    if (!validation.valid) {
      const clientIP = req.ip || req.connection?.remoteAddress || 'unknown'
      logger.security(`🔒 Invalid API key attempt: ${validation.error} from ${clientIP}`)
      return res.status(401).json({
        error: 'Invalid API key',
        message: validation.error
      })
    }

    // 🔒 检查客户端限制
    if (
      validation.keyData.enableClientRestriction &&
      validation.keyData.allowedClients?.length > 0
    ) {
      const userAgent = req.headers['user-agent'] || ''
      const clientIP = req.ip || req.connection?.remoteAddress || 'unknown'

      // 记录客户端限制检查开始
      logger.api(
        `🔍 Checking client restriction for key: ${validation.keyData.id} (${validation.keyData.name})`
      )
      logger.api(`   User-Agent: "${userAgent}"`)
      logger.api(`   Allowed clients: ${validation.keyData.allowedClients.join(', ')}`)

      let clientAllowed = false
      let matchedClient = null

      // 获取预定义客户端列表，如果配置不存在则使用默认值
      const predefinedClients = config.clientRestrictions?.predefinedClients || []
      const allowCustomClients = config.clientRestrictions?.allowCustomClients || false

      // 遍历允许的客户端列表
      for (const allowedClientId of validation.keyData.allowedClients) {
        // 在预定义客户端列表中查找
        const predefinedClient = predefinedClients.find((client) => client.id === allowedClientId)

        if (predefinedClient) {
          // 使用预定义的正则表达式匹配 User-Agent
          if (
            predefinedClient.userAgentPattern &&
            predefinedClient.userAgentPattern.test(userAgent)
          ) {
            clientAllowed = true
            matchedClient = predefinedClient.name
            break
          }
        } else if (allowCustomClients) {
          // 如果允许自定义客户端，这里可以添加自定义客户端的验证逻辑
          // 目前暂时跳过自定义客户端
          continue
        }
      }

      if (!clientAllowed) {
        logger.security(
          `🚫 Client restriction failed for key: ${validation.keyData.id} (${validation.keyData.name}) from ${clientIP}, User-Agent: ${userAgent}`
        )
        return res.status(403).json({
          error: 'Client not allowed',
          message: 'Your client is not authorized to use this API key',
          allowedClients: validation.keyData.allowedClients
        })
      }

      logger.api(
        `✅ Client validated: ${matchedClient} for key: ${validation.keyData.id} (${validation.keyData.name})`
      )
      logger.api(`   Matched client: ${matchedClient} with User-Agent: "${userAgent}"`)
    }

    // 检查并发限制
    const concurrencyLimit = validation.keyData.concurrencyLimit || 0
    if (concurrencyLimit > 0) {
      const currentConcurrency = await redis.incrConcurrency(validation.keyData.id)
      logger.api(
        `📈 Incremented concurrency for key: ${validation.keyData.id} (${validation.keyData.name}), current: ${currentConcurrency}, limit: ${concurrencyLimit}`
      )

      if (currentConcurrency > concurrencyLimit) {
        // 如果超过限制，立即减少计数
        await redis.decrConcurrency(validation.keyData.id)
        logger.security(
          `🚦 Concurrency limit exceeded for key: ${validation.keyData.id} (${validation.keyData.name}), current: ${currentConcurrency - 1}, limit: ${concurrencyLimit}`
        )
        return res.status(429).json({
          error: 'Concurrency limit exceeded',
          message: `Too many concurrent requests. Limit: ${concurrencyLimit} concurrent requests`,
          currentConcurrency: currentConcurrency - 1,
          concurrencyLimit
        })
      }

      // 使用标志位确保只减少一次
      let concurrencyDecremented = false

      const decrementConcurrency = async () => {
        if (!concurrencyDecremented) {
          concurrencyDecremented = true
          try {
            const newCount = await redis.decrConcurrency(validation.keyData.id)
            logger.api(
              `📉 Decremented concurrency for key: ${validation.keyData.id} (${validation.keyData.name}), new count: ${newCount}`
            )
          } catch (error) {
            logger.error(`Failed to decrement concurrency for key ${validation.keyData.id}:`, error)
          }
        }
      }

      // 监听最可靠的事件（避免重复监听）
      // res.on('close') 是最可靠的，会在连接关闭时触发
      res.once('close', () => {
        logger.api(
          `🔌 Response closed for key: ${validation.keyData.id} (${validation.keyData.name})`
        )
        decrementConcurrency()
      })

      // req.on('close') 作为备用，处理请求端断开
      req.once('close', () => {
        logger.api(
          `🔌 Request closed for key: ${validation.keyData.id} (${validation.keyData.name})`
        )
        decrementConcurrency()
      })

      // res.on('finish') 处理正常完成的情况
      res.once('finish', () => {
        logger.api(
          `✅ Response finished for key: ${validation.keyData.id} (${validation.keyData.name})`
        )
        decrementConcurrency()
      })

      // 存储并发信息到请求对象，便于后续处理
      req.concurrencyInfo = {
        apiKeyId: validation.keyData.id,
        apiKeyName: validation.keyData.name,
        decrementConcurrency
      }
    }

    // 检查时间窗口限流
    const rateLimitWindow = validation.keyData.rateLimitWindow || 0
    const rateLimitRequests = validation.keyData.rateLimitRequests || 0
    const rateLimitCost = validation.keyData.rateLimitCost || 0 // 新增：费用限制

    // 兼容性检查：如果tokenLimit仍有值，使用tokenLimit；否则使用rateLimitCost
    const hasRateLimits =
      rateLimitWindow > 0 &&
      (rateLimitRequests > 0 || validation.keyData.tokenLimit > 0 || rateLimitCost > 0)

    if (hasRateLimits) {
      const windowStartKey = `rate_limit:window_start:${validation.keyData.id}`
      const requestCountKey = `rate_limit:requests:${validation.keyData.id}`
      const tokenCountKey = `rate_limit:tokens:${validation.keyData.id}`
      const costCountKey = `rate_limit:cost:${validation.keyData.id}` // 新增：费用计数器

      const now = Date.now()
      const windowDuration = rateLimitWindow * 60 * 1000 // 转换为毫秒

      // 获取窗口开始时间
      let windowStart = await redis.getClient().get(windowStartKey)

      if (!windowStart) {
        // 第一次请求，设置窗口开始时间
        await redis.getClient().set(windowStartKey, now, 'PX', windowDuration)
        await redis.getClient().set(requestCountKey, 0, 'PX', windowDuration)
        await redis.getClient().set(tokenCountKey, 0, 'PX', windowDuration)
        await redis.getClient().set(costCountKey, 0, 'PX', windowDuration) // 新增：重置费用
        windowStart = now
      } else {
        windowStart = parseInt(windowStart)

        // 检查窗口是否已过期
        if (now - windowStart >= windowDuration) {
          // 窗口已过期，重置
          await redis.getClient().set(windowStartKey, now, 'PX', windowDuration)
          await redis.getClient().set(requestCountKey, 0, 'PX', windowDuration)
          await redis.getClient().set(tokenCountKey, 0, 'PX', windowDuration)
          await redis.getClient().set(costCountKey, 0, 'PX', windowDuration) // 新增：重置费用
          windowStart = now
        }
      }

      // 获取当前计数
      const currentRequests = parseInt((await redis.getClient().get(requestCountKey)) || '0')
      const currentTokens = parseInt((await redis.getClient().get(tokenCountKey)) || '0')
      const currentCost = parseFloat((await redis.getClient().get(costCountKey)) || '0') // 新增：当前费用

      // 检查请求次数限制
      if (rateLimitRequests > 0 && currentRequests >= rateLimitRequests) {
        const resetTime = new Date(windowStart + windowDuration)
        const remainingMinutes = Math.ceil((resetTime - now) / 60000)

        logger.security(
          `🚦 Rate limit exceeded (requests) for key: ${validation.keyData.id} (${validation.keyData.name}), requests: ${currentRequests}/${rateLimitRequests}`
        )

        return res.status(429).json({
          error: 'Rate limit exceeded',
          message: `已达到请求次数限制 (${rateLimitRequests} 次)，将在 ${remainingMinutes} 分钟后重置`,
          currentRequests,
          requestLimit: rateLimitRequests,
          resetAt: resetTime.toISOString(),
          remainingMinutes
        })
      }

      // 兼容性检查：优先使用Token限制（历史数据），否则使用费用限制
      const tokenLimit = parseInt(validation.keyData.tokenLimit)
      if (tokenLimit > 0) {
        // 使用Token限制（向后兼容）
        if (currentTokens >= tokenLimit) {
          const resetTime = new Date(windowStart + windowDuration)
          const remainingMinutes = Math.ceil((resetTime - now) / 60000)

          logger.security(
            `🚦 Rate limit exceeded (tokens) for key: ${validation.keyData.id} (${validation.keyData.name}), tokens: ${currentTokens}/${tokenLimit}`
          )

          return res.status(429).json({
            error: 'Rate limit exceeded',
            message: `已达到 Token 使用限制 (${tokenLimit} tokens)，将在 ${remainingMinutes} 分钟后重置`,
            currentTokens,
            tokenLimit,
            resetAt: resetTime.toISOString(),
            remainingMinutes
          })
        }
      } else if (rateLimitCost > 0) {
        // 使用费用限制（新功能）
        if (currentCost >= rateLimitCost) {
          const resetTime = new Date(windowStart + windowDuration)
          const remainingMinutes = Math.ceil((resetTime - now) / 60000)

          logger.security(
            `💰 Rate limit exceeded (cost) for key: ${validation.keyData.id} (${validation.keyData.name}), cost: $${currentCost.toFixed(2)}/$${rateLimitCost}`
          )

          return res.status(429).json({
            error: 'Rate limit exceeded',
            message: `已达到费用限制 ($${rateLimitCost})，将在 ${remainingMinutes} 分钟后重置`,
            currentCost,
            costLimit: rateLimitCost,
            resetAt: resetTime.toISOString(),
            remainingMinutes
          })
        }
      }

      // 增加请求计数
      await redis.getClient().incr(requestCountKey)

      // 存储限流信息到请求对象
      req.rateLimitInfo = {
        windowStart,
        windowDuration,
        requestCountKey,
        tokenCountKey,
        costCountKey, // 新增：费用计数器
        currentRequests: currentRequests + 1,
        currentTokens,
        currentCost, // 新增：当前费用
        rateLimitRequests,
        tokenLimit,
        rateLimitCost // 新增：费用限制
      }
    }

    // 检查每日费用限制
    const dailyCostLimit = validation.keyData.dailyCostLimit || 0
    if (dailyCostLimit > 0) {
      const dailyCost = validation.keyData.dailyCost || 0

      if (dailyCost >= dailyCostLimit) {
        logger.security(
          `💰 Daily cost limit exceeded for key: ${validation.keyData.id} (${validation.keyData.name}), cost: $${dailyCost.toFixed(2)}/$${dailyCostLimit}`
        )

        return res.status(429).json({
          error: 'Daily cost limit exceeded',
          message: `已达到每日费用限制 ($${dailyCostLimit})`,
          currentCost: dailyCost,
          costLimit: dailyCostLimit,
          resetAt: new Date(new Date().setHours(24, 0, 0, 0)).toISOString() // 明天0点重置
        })
      }

      // 记录当前费用使用情况
      logger.api(
        `💰 Cost usage for key: ${validation.keyData.id} (${validation.keyData.name}), current: $${dailyCost.toFixed(2)}/$${dailyCostLimit}`
      )
    }

<<<<<<< HEAD
    // 检查美元总限额
    const dollarLimit = validation.keyData.dollarLimit || 0
    if (dollarLimit > 0) {
      const totalCost = validation.keyData.totalCost || 0

      if (totalCost >= dollarLimit) {
        logger.security(
          `💵 Total dollar limit exceeded for key: ${validation.keyData.id} (${validation.keyData.name}), total cost: $${totalCost.toFixed(2)}/$${dollarLimit}`
        )

        return res.status(429).json({
          error: 'Total dollar limit exceeded',
          message: `已达到总费用限制 ($${dollarLimit})，API Key已失效`,
          totalCost: totalCost,
          dollarLimit: dollarLimit
        })
      }

      // 记录当前总费用使用情况
      logger.api(
        `💵 Total cost usage for key: ${validation.keyData.id} (${validation.keyData.name}), current: $${totalCost.toFixed(2)}/$${dollarLimit}`
      )
=======
    // 检查 Opus 周费用限制（仅对 Opus 模型生效）
    const weeklyOpusCostLimit = validation.keyData.weeklyOpusCostLimit || 0
    if (weeklyOpusCostLimit > 0) {
      // 从请求中获取模型信息
      const requestBody = req.body || {}
      const model = requestBody.model || ''

      // 判断是否为 Opus 模型
      if (model && model.toLowerCase().includes('claude-opus')) {
        const weeklyOpusCost = validation.keyData.weeklyOpusCost || 0

        if (weeklyOpusCost >= weeklyOpusCostLimit) {
          logger.security(
            `💰 Weekly Opus cost limit exceeded for key: ${validation.keyData.id} (${validation.keyData.name}), cost: $${weeklyOpusCost.toFixed(2)}/$${weeklyOpusCostLimit}`
          )

          // 计算下周一的重置时间
          const now = new Date()
          const dayOfWeek = now.getDay()
          const daysUntilMonday = dayOfWeek === 0 ? 1 : (8 - dayOfWeek) % 7 || 7
          const resetDate = new Date(now)
          resetDate.setDate(now.getDate() + daysUntilMonday)
          resetDate.setHours(0, 0, 0, 0)

          return res.status(429).json({
            error: 'Weekly Opus cost limit exceeded',
            message: `已达到 Opus 模型周费用限制 ($${weeklyOpusCostLimit})`,
            currentCost: weeklyOpusCost,
            costLimit: weeklyOpusCostLimit,
            resetAt: resetDate.toISOString() // 下周一重置
          })
        }

        // 记录当前 Opus 费用使用情况
        logger.api(
          `💰 Opus weekly cost usage for key: ${validation.keyData.id} (${validation.keyData.name}), current: $${weeklyOpusCost.toFixed(2)}/$${weeklyOpusCostLimit}`
        )
      }
>>>>>>> 246bdc92
    }

    // 将验证信息添加到请求对象（只包含必要信息）
    req.apiKey = {
      id: validation.keyData.id,
      name: validation.keyData.name,
      tokenLimit: validation.keyData.tokenLimit,
      claudeAccountId: validation.keyData.claudeAccountId,
      claudeConsoleAccountId: validation.keyData.claudeConsoleAccountId, // 添加 Claude Console 账号ID
      geminiAccountId: validation.keyData.geminiAccountId,
      openaiAccountId: validation.keyData.openaiAccountId, // 添加 OpenAI 账号ID
      bedrockAccountId: validation.keyData.bedrockAccountId, // 添加 Bedrock 账号ID
      permissions: validation.keyData.permissions,
      concurrencyLimit: validation.keyData.concurrencyLimit,
      rateLimitWindow: validation.keyData.rateLimitWindow,
      rateLimitRequests: validation.keyData.rateLimitRequests,
      rateLimitCost: validation.keyData.rateLimitCost, // 新增：费用限制
      enableModelRestriction: validation.keyData.enableModelRestriction,
      restrictedModels: validation.keyData.restrictedModels,
      enableClientRestriction: validation.keyData.enableClientRestriction,
      allowedClients: validation.keyData.allowedClients,
      dailyCostLimit: validation.keyData.dailyCostLimit,
      dailyCost: validation.keyData.dailyCost,
      dollarLimit: validation.keyData.dollarLimit, // 新增：美元总限额
      totalCost: validation.keyData.totalCost, // 新增：已使用的总费用
      usage: validation.keyData.usage
    }
    req.usage = validation.keyData.usage

    const authDuration = Date.now() - startTime
    const userAgent = req.headers['user-agent'] || 'No User-Agent'
    logger.api(
      `🔓 Authenticated request from key: ${validation.keyData.name} (${validation.keyData.id}) in ${authDuration}ms`
    )
    logger.api(`   User-Agent: "${userAgent}"`)

    return next()
  } catch (error) {
    const authDuration = Date.now() - startTime
    logger.error(`❌ Authentication middleware error (${authDuration}ms):`, {
      error: error.message,
      stack: error.stack,
      ip: req.ip,
      userAgent: req.get('User-Agent'),
      url: req.originalUrl
    })

    return res.status(500).json({
      error: 'Authentication error',
      message: 'Internal server error during authentication'
    })
  }
}

// 🛡️ 管理员验证中间件（优化版）
const authenticateAdmin = async (req, res, next) => {
  const startTime = Date.now()

  try {
    // 安全提取token，支持多种方式
    const token =
      req.headers['authorization']?.replace(/^Bearer\s+/i, '') ||
      req.cookies?.adminToken ||
      req.headers['x-admin-token']

    if (!token) {
      logger.security(`🔒 Missing admin token attempt from ${req.ip || 'unknown'}`)
      return res.status(401).json({
        error: 'Missing admin token',
        message: 'Please provide an admin token'
      })
    }

    // 基本token格式验证
    if (typeof token !== 'string' || token.length < 32 || token.length > 512) {
      logger.security(`🔒 Invalid admin token format from ${req.ip || 'unknown'}`)
      return res.status(401).json({
        error: 'Invalid admin token format',
        message: 'Admin token format is invalid'
      })
    }

    // 获取管理员会话（带超时处理）
    const adminSession = await Promise.race([
      redis.getSession(token),
      new Promise((_, reject) =>
        setTimeout(() => reject(new Error('Session lookup timeout')), 5000)
      )
    ])

    if (!adminSession || Object.keys(adminSession).length === 0) {
      logger.security(`🔒 Invalid admin token attempt from ${req.ip || 'unknown'}`)
      return res.status(401).json({
        error: 'Invalid admin token',
        message: 'Invalid or expired admin session'
      })
    }

    // 检查会话活跃性（可选：检查最后活动时间）
    const now = new Date()
    const lastActivity = new Date(adminSession.lastActivity || adminSession.loginTime)
    const inactiveDuration = now - lastActivity
    const maxInactivity = 24 * 60 * 60 * 1000 // 24小时

    if (inactiveDuration > maxInactivity) {
      logger.security(
        `🔒 Expired admin session for ${adminSession.username} from ${req.ip || 'unknown'}`
      )
      await redis.deleteSession(token) // 清理过期会话
      return res.status(401).json({
        error: 'Session expired',
        message: 'Admin session has expired due to inactivity'
      })
    }

    // 更新最后活动时间（异步，不阻塞请求）
    redis
      .setSession(
        token,
        {
          ...adminSession,
          lastActivity: now.toISOString()
        },
        86400
      )
      .catch((error) => {
        logger.error('Failed to update admin session activity:', error)
      })

    // 设置管理员信息（只包含必要信息）
    req.admin = {
      id: adminSession.adminId || 'admin',
      username: adminSession.username,
      sessionId: token,
      loginTime: adminSession.loginTime
    }

    const authDuration = Date.now() - startTime
    logger.security(`🔐 Admin authenticated: ${adminSession.username} in ${authDuration}ms`)

    return next()
  } catch (error) {
    const authDuration = Date.now() - startTime
    logger.error(`❌ Admin authentication error (${authDuration}ms):`, {
      error: error.message,
      ip: req.ip,
      userAgent: req.get('User-Agent'),
      url: req.originalUrl
    })

    return res.status(500).json({
      error: 'Authentication error',
      message: 'Internal server error during admin authentication'
    })
  }
}

// 注意：使用统计现在直接在/api/v1/messages路由中处理，
// 以便从Claude API响应中提取真实的usage数据

// 🚦 CORS中间件（优化版）
const corsMiddleware = (req, res, next) => {
  const { origin } = req.headers

  // 允许的源（可以从配置文件读取）
  const allowedOrigins = [
    'http://localhost:3000',
    'https://localhost:3000',
    'http://127.0.0.1:3000',
    'https://127.0.0.1:3000'
  ]

  // 设置CORS头
  if (allowedOrigins.includes(origin) || !origin) {
    res.header('Access-Control-Allow-Origin', origin || '*')
  }

  res.header('Access-Control-Allow-Methods', 'GET, POST, PUT, DELETE, OPTIONS')
  res.header(
    'Access-Control-Allow-Headers',
    [
      'Origin',
      'X-Requested-With',
      'Content-Type',
      'Accept',
      'Authorization',
      'x-api-key',
      'api-key',
      'x-admin-token'
    ].join(', ')
  )

  res.header('Access-Control-Expose-Headers', ['X-Request-ID', 'Content-Type'].join(', '))

  res.header('Access-Control-Max-Age', '86400') // 24小时预检缓存
  res.header('Access-Control-Allow-Credentials', 'true')

  if (req.method === 'OPTIONS') {
    res.status(204).end()
  } else {
    next()
  }
}

// 📝 请求日志中间件（优化版）
const requestLogger = (req, res, next) => {
  const start = Date.now()
  const requestId = Math.random().toString(36).substring(2, 15)

  // 添加请求ID到请求对象
  req.requestId = requestId
  res.setHeader('X-Request-ID', requestId)

  // 获取客户端信息
  const clientIP = req.ip || req.connection?.remoteAddress || req.socket?.remoteAddress || 'unknown'
  const userAgent = req.get('User-Agent') || 'unknown'
  const referer = req.get('Referer') || 'none'

  // 记录请求开始
  if (req.originalUrl !== '/health') {
    // 避免健康检查日志过多
    logger.info(`▶️ [${requestId}] ${req.method} ${req.originalUrl} | IP: ${clientIP}`)
  }

  res.on('finish', () => {
    const duration = Date.now() - start
    const contentLength = res.get('Content-Length') || '0'

    // 构建日志元数据
    const logMetadata = {
      requestId,
      method: req.method,
      url: req.originalUrl,
      status: res.statusCode,
      duration,
      contentLength,
      ip: clientIP,
      userAgent,
      referer
    }

    // 根据状态码选择日志级别
    if (res.statusCode >= 500) {
      logger.error(
        `◀️ [${requestId}] ${req.method} ${req.originalUrl} | ${res.statusCode} | ${duration}ms | ${contentLength}B`,
        logMetadata
      )
    } else if (res.statusCode >= 400) {
      logger.warn(
        `◀️ [${requestId}] ${req.method} ${req.originalUrl} | ${res.statusCode} | ${duration}ms | ${contentLength}B`,
        logMetadata
      )
    } else if (req.originalUrl !== '/health') {
      logger.request(req.method, req.originalUrl, res.statusCode, duration, logMetadata)
    }

    // API Key相关日志
    if (req.apiKey) {
      logger.api(
        `📱 [${requestId}] Request from ${req.apiKey.name} (${req.apiKey.id}) | ${duration}ms`
      )
    }

    // 慢请求警告
    if (duration > 5000) {
      logger.warn(
        `🐌 [${requestId}] Slow request detected: ${duration}ms for ${req.method} ${req.originalUrl}`
      )
    }
  })

  res.on('error', (error) => {
    const duration = Date.now() - start
    logger.error(`💥 [${requestId}] Response error after ${duration}ms:`, error)
  })

  next()
}

// 🛡️ 安全中间件（增强版）
const securityMiddleware = (req, res, next) => {
  // 设置基础安全头
  res.setHeader('X-Content-Type-Options', 'nosniff')
  res.setHeader('X-Frame-Options', 'DENY')
  res.setHeader('X-XSS-Protection', '1; mode=block')
  res.setHeader('Referrer-Policy', 'strict-origin-when-cross-origin')

  // 添加更多安全头
  res.setHeader('X-DNS-Prefetch-Control', 'off')
  res.setHeader('X-Download-Options', 'noopen')
  res.setHeader('X-Permitted-Cross-Domain-Policies', 'none')

  // Cross-Origin-Opener-Policy (仅对可信来源设置)
  const host = req.get('host') || ''
  const isLocalhost =
    host.includes('localhost') || host.includes('127.0.0.1') || host.includes('0.0.0.0')
  const isHttps = req.secure || req.headers['x-forwarded-proto'] === 'https'

  if (isLocalhost || isHttps) {
    res.setHeader('Cross-Origin-Opener-Policy', 'same-origin')
    res.setHeader('Cross-Origin-Resource-Policy', 'same-origin')
    res.setHeader('Origin-Agent-Cluster', '?1')
  }

  // Content Security Policy (适用于web界面)
  if (req.path.startsWith('/web') || req.path === '/') {
    res.setHeader(
      'Content-Security-Policy',
      [
        "default-src 'self'",
        "script-src 'self' 'unsafe-inline' 'unsafe-eval' https://unpkg.com https://cdn.tailwindcss.com https://cdnjs.cloudflare.com https://cdn.jsdelivr.net https://cdn.bootcdn.net",
        "style-src 'self' 'unsafe-inline' https://cdn.tailwindcss.com https://cdnjs.cloudflare.com https://cdn.bootcdn.net",
        "font-src 'self' https://cdnjs.cloudflare.com https://cdn.bootcdn.net",
        "img-src 'self' data:",
        "connect-src 'self'",
        "frame-ancestors 'none'",
        "base-uri 'self'",
        "form-action 'self'"
      ].join('; ')
    )
  }

  // Strict Transport Security (HTTPS)
  if (req.secure || req.headers['x-forwarded-proto'] === 'https') {
    res.setHeader('Strict-Transport-Security', 'max-age=15552000; includeSubDomains')
  }

  // 移除泄露服务器信息的头
  res.removeHeader('X-Powered-By')
  res.removeHeader('Server')

  // 防止信息泄露
  res.setHeader('Cache-Control', 'no-cache, no-store, must-revalidate')
  res.setHeader('Pragma', 'no-cache')
  res.setHeader('Expires', '0')

  next()
}

// 🚨 错误处理中间件（增强版）
const errorHandler = (error, req, res, _next) => {
  const requestId = req.requestId || 'unknown'
  const isDevelopment = process.env.NODE_ENV === 'development'

  // 记录详细错误信息
  logger.error(`💥 [${requestId}] Unhandled error:`, {
    error: error.message,
    stack: error.stack,
    url: req.originalUrl,
    method: req.method,
    ip: req.ip || 'unknown',
    userAgent: req.get('User-Agent') || 'unknown',
    apiKey: req.apiKey ? req.apiKey.id : 'none',
    admin: req.admin ? req.admin.username : 'none'
  })

  // 确定HTTP状态码
  let statusCode = 500
  let errorMessage = 'Internal Server Error'
  let userMessage = 'Something went wrong'

  if (error.status && error.status >= 400 && error.status < 600) {
    statusCode = error.status
  }

  // 根据错误类型提供友好的错误消息
  switch (error.name) {
    case 'ValidationError':
      statusCode = 400
      errorMessage = 'Validation Error'
      userMessage = 'Invalid input data'
      break
    case 'CastError':
      statusCode = 400
      errorMessage = 'Cast Error'
      userMessage = 'Invalid data format'
      break
    case 'MongoError':
    case 'RedisError':
      statusCode = 503
      errorMessage = 'Database Error'
      userMessage = 'Database temporarily unavailable'
      break
    case 'TimeoutError':
      statusCode = 408
      errorMessage = 'Request Timeout'
      userMessage = 'Request took too long to process'
      break
    default:
      if (error.message && !isDevelopment) {
        // 在生产环境中，只显示安全的错误消息
        if (error.message.includes('ECONNREFUSED')) {
          userMessage = 'Service temporarily unavailable'
        } else if (error.message.includes('timeout')) {
          userMessage = 'Request timeout'
        }
      }
  }

  // 设置响应头
  res.setHeader('X-Request-ID', requestId)

  // 构建错误响应
  const errorResponse = {
    error: errorMessage,
    message: isDevelopment ? error.message : userMessage,
    requestId,
    timestamp: new Date().toISOString()
  }

  // 在开发环境中包含更多调试信息
  if (isDevelopment) {
    errorResponse.stack = error.stack
    errorResponse.url = req.originalUrl
    errorResponse.method = req.method
  }

  res.status(statusCode).json(errorResponse)
}

// 🌐 全局速率限制中间件（延迟初始化）
// const rateLimiter = null // 暂时未使用

// 暂时注释掉未使用的函数
// const getRateLimiter = () => {
//   if (!rateLimiter) {
//     try {
//       const client = redis.getClient()
//       if (!client) {
//         logger.warn('⚠️ Redis client not available for rate limiter')
//         return null
//       }
//
//       rateLimiter = new RateLimiterRedis({
//         storeClient: client,
//         keyPrefix: 'global_rate_limit',
//         points: 1000, // 请求数量
//         duration: 900, // 15分钟 (900秒)
//         blockDuration: 900 // 阻塞时间15分钟
//       })
//
//       logger.info('✅ Rate limiter initialized successfully')
//     } catch (error) {
//       logger.warn('⚠️ Rate limiter initialization failed, using fallback', { error: error.message })
//       return null
//     }
//   }
//   return rateLimiter
// }

const globalRateLimit = async (req, res, next) =>
  // 已禁用全局IP限流 - 直接跳过所有请求
  next()

// 以下代码已被禁用
/*
  // 跳过健康检查和内部请求
  if (req.path === '/health' || req.path === '/api/health') {
    return next()
  }

  const limiter = getRateLimiter()
  if (!limiter) {
    // 如果Redis不可用，直接跳过速率限制
    return next()
  }

  const clientIP = req.ip || req.connection?.remoteAddress || 'unknown'

  try {
    await limiter.consume(clientIP)
    return next()
  } catch (rejRes) {
    const remainingPoints = rejRes.remainingPoints || 0
    const msBeforeNext = rejRes.msBeforeNext || 900000

    logger.security(`🚦 Global rate limit exceeded for IP: ${clientIP}`)

    res.set({
      'Retry-After': Math.round(msBeforeNext / 1000) || 900,
      'X-RateLimit-Limit': 1000,
      'X-RateLimit-Remaining': remainingPoints,
      'X-RateLimit-Reset': new Date(Date.now() + msBeforeNext).toISOString()
    })

    return res.status(429).json({
      error: 'Too Many Requests',
      message: 'Too many requests from this IP, please try again later.',
      retryAfter: Math.round(msBeforeNext / 1000)
    })
  }
  */

// 📊 请求大小限制中间件
const requestSizeLimit = (req, res, next) => {
  const maxSize = 10 * 1024 * 1024 // 10MB
  const contentLength = parseInt(req.headers['content-length'] || '0')

  if (contentLength > maxSize) {
    logger.security(`🚨 Request too large: ${contentLength} bytes from ${req.ip}`)
    return res.status(413).json({
      error: 'Payload Too Large',
      message: 'Request body size exceeds limit',
      limit: '10MB'
    })
  }

  return next()
}

module.exports = {
  authenticateApiKey,
  authenticateAdmin,
  corsMiddleware,
  requestLogger,
  securityMiddleware,
  errorHandler,
  globalRateLimit,
  requestSizeLimit
}<|MERGE_RESOLUTION|>--- conflicted
+++ resolved
@@ -332,30 +332,6 @@
       )
     }
 
-<<<<<<< HEAD
-    // 检查美元总限额
-    const dollarLimit = validation.keyData.dollarLimit || 0
-    if (dollarLimit > 0) {
-      const totalCost = validation.keyData.totalCost || 0
-
-      if (totalCost >= dollarLimit) {
-        logger.security(
-          `💵 Total dollar limit exceeded for key: ${validation.keyData.id} (${validation.keyData.name}), total cost: $${totalCost.toFixed(2)}/$${dollarLimit}`
-        )
-
-        return res.status(429).json({
-          error: 'Total dollar limit exceeded',
-          message: `已达到总费用限制 ($${dollarLimit})，API Key已失效`,
-          totalCost: totalCost,
-          dollarLimit: dollarLimit
-        })
-      }
-
-      // 记录当前总费用使用情况
-      logger.api(
-        `💵 Total cost usage for key: ${validation.keyData.id} (${validation.keyData.name}), current: $${totalCost.toFixed(2)}/$${dollarLimit}`
-      )
-=======
     // 检查 Opus 周费用限制（仅对 Opus 模型生效）
     const weeklyOpusCostLimit = validation.keyData.weeklyOpusCostLimit || 0
     if (weeklyOpusCostLimit > 0) {
@@ -394,7 +370,30 @@
           `💰 Opus weekly cost usage for key: ${validation.keyData.id} (${validation.keyData.name}), current: $${weeklyOpusCost.toFixed(2)}/$${weeklyOpusCostLimit}`
         )
       }
->>>>>>> 246bdc92
+    }
+
+    // 检查美元总限额
+    const dollarLimit = validation.keyData.dollarLimit || 0
+    if (dollarLimit > 0) {
+      const totalCost = validation.keyData.totalCost || 0
+
+      if (totalCost >= dollarLimit) {
+        logger.security(
+          `💵 Total dollar limit exceeded for key: ${validation.keyData.id} (${validation.keyData.name}), total cost: $${totalCost.toFixed(2)}/$${dollarLimit}`
+        )
+
+        return res.status(429).json({
+          error: 'Total dollar limit exceeded',
+          message: `已达到总费用限制 ($${dollarLimit})，API Key已失效`,
+          totalCost: totalCost,
+          dollarLimit: dollarLimit
+        })
+      }
+
+      // 记录当前总费用使用情况
+      logger.api(
+        `💵 Total cost usage for key: ${validation.keyData.id} (${validation.keyData.name}), current: $${totalCost.toFixed(2)}/$${dollarLimit}`
+      )
     }
 
     // 将验证信息添加到请求对象（只包含必要信息）
