--- conflicted
+++ resolved
@@ -125,12 +125,11 @@
       level,
       sound,
       group,
-<<<<<<< HEAD
+      // Telegram 相关字段
       botToken,
       chatId,
       parseMode,
-      apiUrl
-=======
+      apiUrl,
       // SMTP 相关字段
       host,
       port,
@@ -140,7 +139,6 @@
       from,
       to,
       ignoreTLS
->>>>>>> b7da43f6
     } = req.body
 
     // Bark平台特殊处理
@@ -165,7 +163,6 @@
       }
 
       logger.info(`🧪 测试webhook: ${type} - Device Key: ${deviceKey.substring(0, 8)}...`)
-<<<<<<< HEAD
     } else if (type === 'telegram') {
       // Telegram平台特殊处理
       if (!botToken) {
@@ -208,7 +205,6 @@
       logger.info(
         `🧪 测试webhook: ${type} - Chat ID: ${typeof chatId === 'string' && chatId.startsWith('@') ? chatId : `${chatId}`.substring(0, 8)}...`
       )
-=======
     } else if (type === 'smtp') {
       // SMTP平台验证
       if (!host) {
@@ -237,7 +233,6 @@
       }
 
       logger.info(`🧪 测试webhook: ${type} - ${host}:${port || 587} -> ${to}`)
->>>>>>> b7da43f6
     } else {
       // 其他平台验证URL
       if (!url) {
@@ -277,6 +272,12 @@
       platform.level = level
       platform.sound = sound
       platform.group = group
+    } else if (type === 'telegram') {
+      // 添加Telegram特有字段
+      platform.botToken = botToken
+      platform.chatId = chatId
+      platform.parseMode = parseMode
+      platform.apiUrl = apiUrl
     } else if (type === 'smtp') {
       // 添加SMTP特有字段
       platform.host = host
@@ -287,14 +288,6 @@
       platform.from = from
       platform.to = to
       platform.ignoreTLS = ignoreTLS || false
-    }
-
-    // 添加Telegram特有字段
-    if (type === 'telegram') {
-      platform.botToken = botToken
-      platform.chatId = chatId
-      platform.parseMode = parseMode
-      platform.apiUrl = apiUrl
     }
 
     const result = await webhookService.testWebhook(platform)
