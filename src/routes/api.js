--- conflicted
+++ resolved
@@ -122,8 +122,6 @@
   try {
     const startTime = Date.now()
 
-<<<<<<< HEAD
-=======
     // Claude 服务权限校验，阻止未授权的 Key
     if (!apiKeyService.hasPermission(req.apiKey.permissions, 'claude')) {
       return res.status(403).json({
@@ -134,7 +132,6 @@
       })
     }
 
->>>>>>> e187b894
     // 🔄 并发满额重试标志：最多重试一次（使用req对象存储状态）
     if (req._concurrencyRetryAttempted === undefined) {
       req._concurrencyRetryAttempted = false
