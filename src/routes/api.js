const express = require('express')
const claudeRelayService = require('../services/claudeRelayService')
const claudeConsoleRelayService = require('../services/claudeConsoleRelayService')
const bedrockRelayService = require('../services/bedrockRelayService')
const ccrRelayService = require('../services/ccrRelayService')
const bedrockAccountService = require('../services/bedrockAccountService')
const unifiedClaudeScheduler = require('../services/unifiedClaudeScheduler')
const apiKeyService = require('../services/apiKeyService')
const { authenticateApiKey } = require('../middleware/auth')
const historyService = require('../services/history/historyService')
const logger = require('../utils/logger')
const { getEffectiveModel, parseVendorPrefixedModel } = require('../utils/modelHelper')
const sessionHelper = require('../utils/sessionHelper')
const { updateRateLimitCounters } = require('../utils/rateLimitHelper')

const router = express.Router()

function queueRateLimitUpdate(rateLimitInfo, usageSummary, model, context = '') {
  if (!rateLimitInfo) {
    return Promise.resolve({ totalTokens: 0, totalCost: 0 })
  }

  const label = context ? ` (${context})` : ''

  return updateRateLimitCounters(rateLimitInfo, usageSummary, model)
    .then(({ totalTokens, totalCost }) => {
      if (totalTokens > 0) {
        logger.api(`📊 Updated rate limit token count${label}: +${totalTokens} tokens`)
      }
      if (typeof totalCost === 'number' && totalCost > 0) {
        logger.api(`💰 Updated rate limit cost count${label}: +$${totalCost.toFixed(6)}`)
      }
      return { totalTokens, totalCost }
    })
    .catch((error) => {
      logger.error(`❌ Failed to update rate limit counters${label}:`, error)
      return { totalTokens: 0, totalCost: 0 }
    })
}

// 🔧 共享的消息处理函数
async function handleMessagesRequest(req, res) {
  let historyRecorder = null
  let isStream = false

  try {
    const startTime = Date.now()

    // Claude 服务权限校验，阻止未授权的 Key
    if (
      req.apiKey.permissions &&
      req.apiKey.permissions !== 'all' &&
      req.apiKey.permissions !== 'claude'
    ) {
      return res.status(403).json({
        error: {
          type: 'permission_error',
          message: '此 API Key 无权访问 Claude 服务'
        }
      })
    }

    // 严格的输入验证
    if (!req.body || typeof req.body !== 'object') {
      return res.status(400).json({
        error: 'Invalid request',
        message: 'Request body must be a valid JSON object'
      })
    }

    if (!req.body.messages || !Array.isArray(req.body.messages)) {
      return res.status(400).json({
        error: 'Invalid request',
        message: 'Missing or invalid field: messages (must be an array)'
      })
    }

    if (req.body.messages.length === 0) {
      return res.status(400).json({
        error: 'Invalid request',
        message: 'Messages array cannot be empty'
      })
    }

    // 模型限制（黑名单）校验：统一在此处处理（去除供应商前缀）
    if (
      req.apiKey.enableModelRestriction &&
      Array.isArray(req.apiKey.restrictedModels) &&
      req.apiKey.restrictedModels.length > 0
    ) {
      const effectiveModel = getEffectiveModel(req.body.model || '')
      if (req.apiKey.restrictedModels.includes(effectiveModel)) {
        return res.status(403).json({
          error: {
            type: 'forbidden',
            message: '暂无该模型访问权限'
          }
        })
      }
    }

    // 检查是否为流式请求
    isStream = req.body.stream === true

    const sessionHeaderName = (
      historyService.config.sessionHeaderName || 'X-CRS-Session-Id'
    ).toLowerCase()
    let providedSessionId =
      req.headers[sessionHeaderName] ||
      req.headers['x-crs-session-id'] ||
      req.headers['x-session-id'] ||
      req.body.sessionId ||
      req.body.session_id

    const newSessionHeader = req.headers['x-crs-new-session']
    let forceNewSession = false
    if (newSessionHeader !== undefined) {
      const value = String(newSessionHeader).trim().toLowerCase()
      if (['1', 'true', 'yes', 'on'].includes(value)) {
        forceNewSession = true
      }
    }

    if (
      req.body &&
      typeof req.body.sessionId === 'string' &&
      req.body.sessionId.trim().toLowerCase() === 'new'
    ) {
      forceNewSession = true
      delete req.body.sessionId
    }

    if (
      req.body &&
      typeof req.body.sessionControl === 'string' &&
      req.body.sessionControl.trim().toLowerCase() === 'new'
    ) {
      forceNewSession = true
      delete req.body.sessionControl
    }

    if (forceNewSession) {
      providedSessionId = null
    }

    const sessionHash = sessionHelper.generateSessionHash(req.body)

    if (historyService.config.enabled) {
      try {
        historyRecorder = await historyService.createRecorder({
          apiKey: req.apiKey,
          requestBody: req.body,
          requestId: req.requestId || req.headers['x-request-id'],
          headers: req.headers,
          isStream,
          providedSessionId,
          stickySessionId: sessionHash,
          forceNewSession
        })

        if (historyRecorder && historyService.config.exposeSessionHeader) {
          res.setHeader(historyService.config.sessionHeaderName, historyRecorder.sessionId)
        }
      } catch (historyError) {
        logger.warn('⚠️ Failed to create history recorder:', historyError.message)
      }
    }

    logger.api(
      `🚀 Processing ${isStream ? 'stream' : 'non-stream'} request for key: ${req.apiKey.name}`
    )

    if (isStream) {
      // 流式响应 - 只使用官方真实usage数据
      res.setHeader('Content-Type', 'text/event-stream')
      res.setHeader('Cache-Control', 'no-cache')
      res.setHeader('Connection', 'keep-alive')
      res.setHeader('Access-Control-Allow-Origin', '*')
      res.setHeader('X-Accel-Buffering', 'no') // 禁用 Nginx 缓冲

      // 禁用 Nagle 算法，确保数据立即发送
      if (res.socket && typeof res.socket.setNoDelay === 'function') {
        res.socket.setNoDelay(true)
      }

      // 流式响应不需要额外处理，中间件已经设置了监听器

      if (historyRecorder) {
        const originalWrite = res.write.bind(res)
        const originalEnd = res.end.bind(res)
        let streamFinalized = false

        const finalizeHistory = (error) => {
          if (streamFinalized) {
            return
          }
          streamFinalized = true
          historyRecorder
            .finalizeStream(error)
            .catch((finalizeError) =>
              logger.warn('⚠️ Failed to finalize stream history:', finalizeError.message)
            )
        }

        res.write = (chunk, encoding, callback) => {
          historyRecorder.captureStreamChunk(chunk, encoding)
          return originalWrite(chunk, encoding, callback)
        }

        res.end = (chunk, encoding, callback) => {
          if (chunk) {
            historyRecorder.captureStreamChunk(chunk, encoding)
          }
          const result = originalEnd(chunk, encoding, callback)
          finalizeHistory()
          return result
        }

        res.once('close', () => finalizeHistory())
        res.once('finish', () => finalizeHistory())
      }

      let usageDataCaptured = false

      // 使用统一调度选择账号（传递请求的模型）
      const requestedModel = req.body.model
      let accountId
      let accountType
      try {
        const selection = await unifiedClaudeScheduler.selectAccountForApiKey(
          req.apiKey,
          sessionHash,
          requestedModel
        )
        ;({ accountId, accountType } = selection)
      } catch (error) {
        if (error.code === 'CLAUDE_DEDICATED_RATE_LIMITED') {
          const limitMessage = claudeRelayService._buildStandardRateLimitMessage(
            error.rateLimitEndAt
          )
          res.status(403)
          res.setHeader('Content-Type', 'application/json')
          res.end(
            JSON.stringify({
              error: 'upstream_rate_limited',
              message: limitMessage
            })
          )
          return
        }
        throw error
      }

      // 根据账号类型选择对应的转发服务并调用
      if (accountType === 'claude-official') {
        // 官方Claude账号使用原有的转发服务（会自己选择账号）
        await claudeRelayService.relayStreamRequestWithUsageCapture(
          req.body,
          req.apiKey,
          res,
          req.headers,
          (usageData) => {
            // 回调函数：当检测到完整usage数据时记录真实token使用量
            logger.info(
              '🎯 Usage callback triggered with complete data:',
              JSON.stringify(usageData, null, 2)
            )

            if (
              usageData &&
              usageData.input_tokens !== undefined &&
              usageData.output_tokens !== undefined
            ) {
              const inputTokens = usageData.input_tokens || 0
              const outputTokens = usageData.output_tokens || 0
              // 兼容处理：如果有详细的 cache_creation 对象，使用它；否则使用总的 cache_creation_input_tokens
              let cacheCreateTokens = usageData.cache_creation_input_tokens || 0
              let ephemeral5mTokens = 0
              let ephemeral1hTokens = 0

              if (usageData.cache_creation && typeof usageData.cache_creation === 'object') {
                ephemeral5mTokens = usageData.cache_creation.ephemeral_5m_input_tokens || 0
                ephemeral1hTokens = usageData.cache_creation.ephemeral_1h_input_tokens || 0
                // 总的缓存创建 tokens 是两者之和
                cacheCreateTokens = ephemeral5mTokens + ephemeral1hTokens
              }

              const cacheReadTokens = usageData.cache_read_input_tokens || 0
              const model = usageData.model || 'unknown'

              // 记录真实的token使用量（包含模型信息和所有4种token以及账户ID）
              const { accountId: usageAccountId } = usageData

              // 构建 usage 对象以传递给 recordUsage
              const usageObject = {
                input_tokens: inputTokens,
                output_tokens: outputTokens,
                cache_creation_input_tokens: cacheCreateTokens,
                cache_read_input_tokens: cacheReadTokens
              }

              // 如果有详细的缓存创建数据，添加到 usage 对象中
              if (ephemeral5mTokens > 0 || ephemeral1hTokens > 0) {
                usageObject.cache_creation = {
                  ephemeral_5m_input_tokens: ephemeral5mTokens,
                  ephemeral_1h_input_tokens: ephemeral1hTokens
                }
              }

              apiKeyService
                .recordUsageWithDetails(req.apiKey.id, usageObject, model, usageAccountId, 'claude')
                .catch((error) => {
                  logger.error('❌ Failed to record stream usage:', error)
                })

<<<<<<< HEAD
              historyRecorder?.recordUsage({
                input_tokens: inputTokens,
                output_tokens: outputTokens,
                cache_creation_input_tokens: cacheCreateTokens,
                cache_read_input_tokens: cacheReadTokens,
                model
              })

              // 更新时间窗口内的token计数和费用
              if (req.rateLimitInfo) {
                const totalTokens = inputTokens + outputTokens + cacheCreateTokens + cacheReadTokens

                // 更新Token计数（向后兼容）
                redis
                  .getClient()
                  .incrby(req.rateLimitInfo.tokenCountKey, totalTokens)
                  .catch((error) => {
                    logger.error('❌ Failed to update rate limit token count:', error)
                  })
                logger.api(`📊 Updated rate limit token count: +${totalTokens} tokens`)

                // 计算并更新费用计数（新功能）
                if (req.rateLimitInfo.costCountKey) {
                  const costInfo = pricingService.calculateCost(usageData, model)
                  if (costInfo.totalCost > 0) {
                    redis
                      .getClient()
                      .incrbyfloat(req.rateLimitInfo.costCountKey, costInfo.totalCost)
                      .catch((error) => {
                        logger.error('❌ Failed to update rate limit cost count:', error)
                      })
                    logger.api(
                      `💰 Updated rate limit cost count: +$${costInfo.totalCost.toFixed(6)}`
                    )
                  }
                }
              }
=======
              queueRateLimitUpdate(
                req.rateLimitInfo,
                {
                  inputTokens,
                  outputTokens,
                  cacheCreateTokens,
                  cacheReadTokens
                },
                model,
                'claude-stream'
              )
>>>>>>> cffd0232

              usageDataCaptured = true
              logger.api(
                `📊 Stream usage recorded (real) - Model: ${model}, Input: ${inputTokens}, Output: ${outputTokens}, Cache Create: ${cacheCreateTokens}, Cache Read: ${cacheReadTokens}, Total: ${inputTokens + outputTokens + cacheCreateTokens + cacheReadTokens} tokens`
              )
            } else {
              logger.warn(
                '⚠️ Usage callback triggered but data is incomplete:',
                JSON.stringify(usageData)
              )
            }
          }
        )
      } else if (accountType === 'claude-console') {
        // Claude Console账号使用Console转发服务（需要传递accountId）
        await claudeConsoleRelayService.relayStreamRequestWithUsageCapture(
          req.body,
          req.apiKey,
          res,
          req.headers,
          (usageData) => {
            // 回调函数：当检测到完整usage数据时记录真实token使用量
            logger.info(
              '🎯 Usage callback triggered with complete data:',
              JSON.stringify(usageData, null, 2)
            )

            if (
              usageData &&
              usageData.input_tokens !== undefined &&
              usageData.output_tokens !== undefined
            ) {
              const inputTokens = usageData.input_tokens || 0
              const outputTokens = usageData.output_tokens || 0
              // 兼容处理：如果有详细的 cache_creation 对象，使用它；否则使用总的 cache_creation_input_tokens
              let cacheCreateTokens = usageData.cache_creation_input_tokens || 0
              let ephemeral5mTokens = 0
              let ephemeral1hTokens = 0

              if (usageData.cache_creation && typeof usageData.cache_creation === 'object') {
                ephemeral5mTokens = usageData.cache_creation.ephemeral_5m_input_tokens || 0
                ephemeral1hTokens = usageData.cache_creation.ephemeral_1h_input_tokens || 0
                // 总的缓存创建 tokens 是两者之和
                cacheCreateTokens = ephemeral5mTokens + ephemeral1hTokens
              }

              const cacheReadTokens = usageData.cache_read_input_tokens || 0
              const model = usageData.model || 'unknown'

              // 记录真实的token使用量（包含模型信息和所有4种token以及账户ID）
              const usageAccountId = usageData.accountId

              // 构建 usage 对象以传递给 recordUsage
              const usageObject = {
                input_tokens: inputTokens,
                output_tokens: outputTokens,
                cache_creation_input_tokens: cacheCreateTokens,
                cache_read_input_tokens: cacheReadTokens
              }

              // 如果有详细的缓存创建数据，添加到 usage 对象中
              if (ephemeral5mTokens > 0 || ephemeral1hTokens > 0) {
                usageObject.cache_creation = {
                  ephemeral_5m_input_tokens: ephemeral5mTokens,
                  ephemeral_1h_input_tokens: ephemeral1hTokens
                }
              }

              apiKeyService
                .recordUsageWithDetails(
                  req.apiKey.id,
                  usageObject,
                  model,
                  usageAccountId,
                  'claude-console'
                )
                .catch((error) => {
                  logger.error('❌ Failed to record stream usage:', error)
                })

<<<<<<< HEAD
              historyRecorder?.recordUsage({
                input_tokens: inputTokens,
                output_tokens: outputTokens,
                cache_creation_input_tokens: cacheCreateTokens,
                cache_read_input_tokens: cacheReadTokens,
                model
              })

              // 更新时间窗口内的token计数和费用
              if (req.rateLimitInfo) {
                const totalTokens = inputTokens + outputTokens + cacheCreateTokens + cacheReadTokens

                // 更新Token计数（向后兼容）
                redis
                  .getClient()
                  .incrby(req.rateLimitInfo.tokenCountKey, totalTokens)
                  .catch((error) => {
                    logger.error('❌ Failed to update rate limit token count:', error)
                  })
                logger.api(`📊 Updated rate limit token count: +${totalTokens} tokens`)

                // 计算并更新费用计数（新功能）
                if (req.rateLimitInfo.costCountKey) {
                  const costInfo = pricingService.calculateCost(usageData, model)
                  if (costInfo.totalCost > 0) {
                    redis
                      .getClient()
                      .incrbyfloat(req.rateLimitInfo.costCountKey, costInfo.totalCost)
                      .catch((error) => {
                        logger.error('❌ Failed to update rate limit cost count:', error)
                      })
                    logger.api(
                      `💰 Updated rate limit cost count: +$${costInfo.totalCost.toFixed(6)}`
                    )
                  }
                }
              }
=======
              queueRateLimitUpdate(
                req.rateLimitInfo,
                {
                  inputTokens,
                  outputTokens,
                  cacheCreateTokens,
                  cacheReadTokens
                },
                model,
                'claude-console-stream'
              )
>>>>>>> cffd0232

              usageDataCaptured = true
              logger.api(
                `📊 Stream usage recorded (real) - Model: ${model}, Input: ${inputTokens}, Output: ${outputTokens}, Cache Create: ${cacheCreateTokens}, Cache Read: ${cacheReadTokens}, Total: ${inputTokens + outputTokens + cacheCreateTokens + cacheReadTokens} tokens`
              )
            } else {
              logger.warn(
                '⚠️ Usage callback triggered but data is incomplete:',
                JSON.stringify(usageData)
              )
            }
          },
          accountId
        )
      } else if (accountType === 'bedrock') {
        // Bedrock账号使用Bedrock转发服务
        try {
          const bedrockAccountResult = await bedrockAccountService.getAccount(accountId)
          if (!bedrockAccountResult.success) {
            throw new Error('Failed to get Bedrock account details')
          }

          const result = await bedrockRelayService.handleStreamRequest(
            req.body,
            bedrockAccountResult.data,
            res
          )

          // 记录Bedrock使用统计
          if (result.usage) {
            const inputTokens = result.usage.input_tokens || 0
            const outputTokens = result.usage.output_tokens || 0

            apiKeyService
              .recordUsage(req.apiKey.id, inputTokens, outputTokens, 0, 0, result.model, accountId)
              .catch((error) => {
                logger.error('❌ Failed to record Bedrock stream usage:', error)
              })

<<<<<<< HEAD
            historyRecorder?.recordUsage({
              input_tokens: inputTokens,
              output_tokens: outputTokens,
              model: result.model
            })

            // 更新时间窗口内的token计数和费用
            if (req.rateLimitInfo) {
              const totalTokens = inputTokens + outputTokens

              // 更新Token计数（向后兼容）
              redis
                .getClient()
                .incrby(req.rateLimitInfo.tokenCountKey, totalTokens)
                .catch((error) => {
                  logger.error('❌ Failed to update rate limit token count:', error)
                })
              logger.api(`📊 Updated rate limit token count: +${totalTokens} tokens`)

              // 计算并更新费用计数（新功能）
              if (req.rateLimitInfo.costCountKey) {
                const costInfo = pricingService.calculateCost(result.usage, result.model)
                if (costInfo.totalCost > 0) {
                  redis
                    .getClient()
                    .incrbyfloat(req.rateLimitInfo.costCountKey, costInfo.totalCost)
                    .catch((error) => {
                      logger.error('❌ Failed to update rate limit cost count:', error)
                    })
                  logger.api(`💰 Updated rate limit cost count: +$${costInfo.totalCost.toFixed(6)}`)
                }
              }
            }
=======
            queueRateLimitUpdate(
              req.rateLimitInfo,
              {
                inputTokens,
                outputTokens,
                cacheCreateTokens: 0,
                cacheReadTokens: 0
              },
              result.model,
              'bedrock-stream'
            )
>>>>>>> cffd0232

            usageDataCaptured = true
            logger.api(
              `📊 Bedrock stream usage recorded - Model: ${result.model}, Input: ${inputTokens}, Output: ${outputTokens}, Total: ${inputTokens + outputTokens} tokens`
            )
          }
        } catch (error) {
          logger.error('❌ Bedrock stream request failed:', error)
          if (!res.headersSent) {
            return res.status(500).json({ error: 'Bedrock service error', message: error.message })
          }
          return undefined
        }
      } else if (accountType === 'ccr') {
        // CCR账号使用CCR转发服务（需要传递accountId）
        await ccrRelayService.relayStreamRequestWithUsageCapture(
          req.body,
          req.apiKey,
          res,
          req.headers,
          (usageData) => {
            // 回调函数：当检测到完整usage数据时记录真实token使用量
            logger.info(
              '🎯 CCR usage callback triggered with complete data:',
              JSON.stringify(usageData, null, 2)
            )

            if (
              usageData &&
              usageData.input_tokens !== undefined &&
              usageData.output_tokens !== undefined
            ) {
              const inputTokens = usageData.input_tokens || 0
              const outputTokens = usageData.output_tokens || 0
              // 兼容处理：如果有详细的 cache_creation 对象，使用它；否则使用总的 cache_creation_input_tokens
              let cacheCreateTokens = usageData.cache_creation_input_tokens || 0
              let ephemeral5mTokens = 0
              let ephemeral1hTokens = 0

              if (usageData.cache_creation && typeof usageData.cache_creation === 'object') {
                ephemeral5mTokens = usageData.cache_creation.ephemeral_5m_input_tokens || 0
                ephemeral1hTokens = usageData.cache_creation.ephemeral_1h_input_tokens || 0
                // 总的缓存创建 tokens 是两者之和
                cacheCreateTokens = ephemeral5mTokens + ephemeral1hTokens
              }

              const cacheReadTokens = usageData.cache_read_input_tokens || 0
              const model = usageData.model || 'unknown'

              // 记录真实的token使用量（包含模型信息和所有4种token以及账户ID）
              const usageAccountId = usageData.accountId

              // 构建 usage 对象以传递给 recordUsage
              const usageObject = {
                input_tokens: inputTokens,
                output_tokens: outputTokens,
                cache_creation_input_tokens: cacheCreateTokens,
                cache_read_input_tokens: cacheReadTokens
              }

              // 如果有详细的缓存创建数据，添加到 usage 对象中
              if (ephemeral5mTokens > 0 || ephemeral1hTokens > 0) {
                usageObject.cache_creation = {
                  ephemeral_5m_input_tokens: ephemeral5mTokens,
                  ephemeral_1h_input_tokens: ephemeral1hTokens
                }
              }

              apiKeyService
                .recordUsageWithDetails(req.apiKey.id, usageObject, model, usageAccountId, 'ccr')
                .catch((error) => {
                  logger.error('❌ Failed to record CCR stream usage:', error)
                })

<<<<<<< HEAD
              historyRecorder?.recordUsage({
                input_tokens: inputTokens,
                output_tokens: outputTokens,
                cache_creation_input_tokens: cacheCreateTokens,
                cache_read_input_tokens: cacheReadTokens,
                model
              })

              // 更新时间窗口内的token计数和费用
              if (req.rateLimitInfo) {
                const totalTokens = inputTokens + outputTokens + cacheCreateTokens + cacheReadTokens

                // 更新Token计数（向后兼容）
                redis
                  .getClient()
                  .incrby(req.rateLimitInfo.tokenCountKey, totalTokens)
                  .catch((error) => {
                    logger.error('❌ Failed to update rate limit token count:', error)
                  })
                logger.api(`📊 Updated rate limit token count: +${totalTokens} tokens`)

                // 计算并更新费用计数（新功能）
                if (req.rateLimitInfo.costCountKey) {
                  const costInfo = pricingService.calculateCost(usageData, model)
                  if (costInfo.totalCost > 0) {
                    redis
                      .getClient()
                      .incrbyfloat(req.rateLimitInfo.costCountKey, costInfo.totalCost)
                      .catch((error) => {
                        logger.error('❌ Failed to update rate limit cost count:', error)
                      })
                    logger.api(
                      `💰 Updated rate limit cost count: +$${costInfo.totalCost.toFixed(6)}`
                    )
                  }
                }
              }
=======
              queueRateLimitUpdate(
                req.rateLimitInfo,
                {
                  inputTokens,
                  outputTokens,
                  cacheCreateTokens,
                  cacheReadTokens
                },
                model,
                'ccr-stream'
              )
>>>>>>> cffd0232

              usageDataCaptured = true
              logger.api(
                `📊 CCR stream usage recorded (real) - Model: ${model}, Input: ${inputTokens}, Output: ${outputTokens}, Cache Create: ${cacheCreateTokens}, Cache Read: ${cacheReadTokens}, Total: ${inputTokens + outputTokens + cacheCreateTokens + cacheReadTokens} tokens`
              )
            } else {
              logger.warn(
                '⚠️ CCR usage callback triggered but data is incomplete:',
                JSON.stringify(usageData)
              )
            }
          },
          accountId
        )
      }

      // 流式请求完成后 - 如果没有捕获到usage数据，记录警告但不进行估算
      setTimeout(() => {
        if (!usageDataCaptured) {
          logger.warn(
            '⚠️ No usage data captured from SSE stream - no statistics recorded (official data only)'
          )
        }
      }, 1000) // 1秒后检查
    } else {
      // 非流式响应 - 只使用官方真实usage数据
      logger.info('📄 Starting non-streaming request', {
        apiKeyId: req.apiKey.id,
        apiKeyName: req.apiKey.name
      })

      // 使用统一调度选择账号（传递请求的模型）
      const requestedModel = req.body.model
      let accountId
      let accountType
      try {
        const selection = await unifiedClaudeScheduler.selectAccountForApiKey(
          req.apiKey,
          sessionHash,
          requestedModel
        )
        ;({ accountId, accountType } = selection)
      } catch (error) {
        if (error.code === 'CLAUDE_DEDICATED_RATE_LIMITED') {
          const limitMessage = claudeRelayService._buildStandardRateLimitMessage(
            error.rateLimitEndAt
          )
          return res.status(403).json({
            error: 'upstream_rate_limited',
            message: limitMessage
          })
        }
        throw error
      }

      // 根据账号类型选择对应的转发服务
      let response
      logger.debug(`[DEBUG] Request query params: ${JSON.stringify(req.query)}`)
      logger.debug(`[DEBUG] Request URL: ${req.url}`)
      logger.debug(`[DEBUG] Request path: ${req.path}`)

      if (accountType === 'claude-official') {
        // 官方Claude账号使用原有的转发服务
        response = await claudeRelayService.relayRequest(
          req.body,
          req.apiKey,
          req,
          res,
          req.headers
        )
      } else if (accountType === 'claude-console') {
        // Claude Console账号使用Console转发服务
        logger.debug(
          `[DEBUG] Calling claudeConsoleRelayService.relayRequest with accountId: ${accountId}`
        )
        response = await claudeConsoleRelayService.relayRequest(
          req.body,
          req.apiKey,
          req,
          res,
          req.headers,
          accountId
        )
      } else if (accountType === 'bedrock') {
        // Bedrock账号使用Bedrock转发服务
        try {
          const bedrockAccountResult = await bedrockAccountService.getAccount(accountId)
          if (!bedrockAccountResult.success) {
            throw new Error('Failed to get Bedrock account details')
          }

          const result = await bedrockRelayService.handleNonStreamRequest(
            req.body,
            bedrockAccountResult.data,
            req.headers
          )

          // 构建标准响应格式
          response = {
            statusCode: result.success ? 200 : 500,
            headers: { 'Content-Type': 'application/json' },
            body: JSON.stringify(result.success ? result.data : { error: result.error }),
            accountId
          }

          // 如果成功，添加使用统计到响应数据中
          if (result.success && result.usage) {
            const responseData = JSON.parse(response.body)
            responseData.usage = result.usage
            response.body = JSON.stringify(responseData)
          }
        } catch (error) {
          logger.error('❌ Bedrock non-stream request failed:', error)
          response = {
            statusCode: 500,
            headers: { 'Content-Type': 'application/json' },
            body: JSON.stringify({ error: 'Bedrock service error', message: error.message }),
            accountId
          }
        }
      } else if (accountType === 'ccr') {
        // CCR账号使用CCR转发服务
        logger.debug(`[DEBUG] Calling ccrRelayService.relayRequest with accountId: ${accountId}`)
        response = await ccrRelayService.relayRequest(
          req.body,
          req.apiKey,
          req,
          res,
          req.headers,
          accountId
        )
      }

      logger.info('📡 Claude API response received', {
        statusCode: response.statusCode,
        headers: JSON.stringify(response.headers),
        bodyLength: response.body ? response.body.length : 0
      })

      res.status(response.statusCode)

      // 设置响应头，避免 Content-Length 和 Transfer-Encoding 冲突
      const skipHeaders = ['content-encoding', 'transfer-encoding', 'content-length']
      Object.keys(response.headers).forEach((key) => {
        if (!skipHeaders.includes(key.toLowerCase())) {
          res.setHeader(key, response.headers[key])
        }
      })

      let usageRecorded = false

      // 尝试解析JSON响应并提取usage信息
      try {
        const jsonData = JSON.parse(response.body)

        logger.info('📊 Parsed Claude API response:', JSON.stringify(jsonData, null, 2))

        // 从Claude API响应中提取usage信息（完整的token分类体系）
        if (
          jsonData.usage &&
          jsonData.usage.input_tokens !== undefined &&
          jsonData.usage.output_tokens !== undefined
        ) {
          const inputTokens = jsonData.usage.input_tokens || 0
          const outputTokens = jsonData.usage.output_tokens || 0
          const cacheCreateTokens = jsonData.usage.cache_creation_input_tokens || 0
          const cacheReadTokens = jsonData.usage.cache_read_input_tokens || 0
          // Parse the model to remove vendor prefix if present (e.g., "ccr,gemini-2.5-pro" -> "gemini-2.5-pro")
          const rawModel = jsonData.model || req.body.model || 'unknown'
          const { baseModel } = parseVendorPrefixedModel(rawModel)
          const model = baseModel || rawModel

          // 记录真实的token使用量（包含模型信息和所有4种token以及账户ID）
          const { accountId: responseAccountId } = response
          await apiKeyService.recordUsage(
            req.apiKey.id,
            inputTokens,
            outputTokens,
            cacheCreateTokens,
            cacheReadTokens,
            model,
            responseAccountId
          )

          await queueRateLimitUpdate(
            req.rateLimitInfo,
            {
              inputTokens,
              outputTokens,
              cacheCreateTokens,
              cacheReadTokens
            },
            model,
            'claude-non-stream'
          )

          usageRecorded = true
          logger.api(
            `📊 Non-stream usage recorded (real) - Model: ${model}, Input: ${inputTokens}, Output: ${outputTokens}, Cache Create: ${cacheCreateTokens}, Cache Read: ${cacheReadTokens}, Total: ${inputTokens + outputTokens + cacheCreateTokens + cacheReadTokens} tokens`
          )

          historyRecorder?.recordUsage({
            input_tokens: inputTokens,
            output_tokens: outputTokens,
            cache_creation_input_tokens: cacheCreateTokens,
            cache_read_input_tokens: cacheReadTokens,
            model
          })
        } else {
          logger.warn('⚠️ No usage data found in Claude API JSON response')
        }

        if (historyRecorder) {
          await historyService.recordAssistantFromJson({
            recorder: historyRecorder,
            responseJson: jsonData,
            usage: jsonData.usage,
            modelOverride: jsonData.model
          })
        }

        res.json(jsonData)
      } catch (parseError) {
        logger.warn('⚠️ Failed to parse Claude API response as JSON:', parseError.message)
        logger.info('📄 Raw response body:', response.body)
        res.send(response.body)
      }

      // 如果没有记录usage，只记录警告，不进行估算
      if (!usageRecorded) {
        logger.warn(
          '⚠️ No usage data recorded for non-stream request - no statistics recorded (official data only)'
        )
      }
    }

    const duration = Date.now() - startTime
    logger.api(`✅ Request completed in ${duration}ms for key: ${req.apiKey.name}`)
    return undefined
  } catch (error) {
    logger.error('❌ Claude relay error:', error.message, {
      code: error.code,
      stack: error.stack
    })

    if (historyRecorder) {
      try {
        if (isStream) {
          await historyRecorder.finalizeStream(error)
        } else {
          await historyRecorder.recordAssistantResponse({
            text: '',
            raw: null,
            error
          })
        }
      } catch (historyError) {
        logger.warn('⚠️ Failed to record history for error:', historyError.message)
      }
    }

    // 确保在任何情况下都能返回有效的JSON响应
    if (!res.headersSent) {
      // 根据错误类型设置适当的状态码
      let statusCode = 500
      let errorType = 'Relay service error'

      if (error.message.includes('Connection reset') || error.message.includes('socket hang up')) {
        statusCode = 502
        errorType = 'Upstream connection error'
      } else if (error.message.includes('Connection refused')) {
        statusCode = 502
        errorType = 'Upstream service unavailable'
      } else if (error.message.includes('timeout')) {
        statusCode = 504
        errorType = 'Upstream timeout'
      } else if (error.message.includes('resolve') || error.message.includes('ENOTFOUND')) {
        statusCode = 502
        errorType = 'Upstream hostname resolution failed'
      }

      return res.status(statusCode).json({
        error: errorType,
        message: error.message || 'An unexpected error occurred',
        timestamp: new Date().toISOString()
      })
    } else {
      // 如果响应头已经发送，尝试结束响应
      if (!res.destroyed && !res.finished) {
        res.end()
      }
      return undefined
    }
  }
}

// 🚀 Claude API messages 端点 - /api/v1/messages
router.post('/v1/messages', authenticateApiKey, handleMessagesRequest)

// 🚀 Claude API messages 端点 - /claude/v1/messages (别名)
router.post('/claude/v1/messages', authenticateApiKey, handleMessagesRequest)

// 📋 模型列表端点 - Claude Code 客户端需要
router.get('/v1/models', authenticateApiKey, async (req, res) => {
  try {
    // 返回支持的模型列表
    const models = [
      {
        id: 'claude-3-5-sonnet-20241022',
        object: 'model',
        created: 1669599635,
        owned_by: 'anthropic'
      },
      {
        id: 'claude-3-5-haiku-20241022',
        object: 'model',
        created: 1669599635,
        owned_by: 'anthropic'
      },
      {
        id: 'claude-3-opus-20240229',
        object: 'model',
        created: 1669599635,
        owned_by: 'anthropic'
      },
      {
        id: 'claude-sonnet-4-20250514',
        object: 'model',
        created: 1669599635,
        owned_by: 'anthropic'
      }
    ]

    res.json({
      object: 'list',
      data: models
    })
  } catch (error) {
    logger.error('❌ Models list error:', error)
    res.status(500).json({
      error: 'Failed to get models list',
      message: error.message
    })
  }
})

// 🏥 健康检查端点
router.get('/health', async (req, res) => {
  try {
    const healthStatus = await claudeRelayService.healthCheck()

    res.status(healthStatus.healthy ? 200 : 503).json({
      status: healthStatus.healthy ? 'healthy' : 'unhealthy',
      service: 'claude-relay-service',
      version: '1.0.0',
      ...healthStatus
    })
  } catch (error) {
    logger.error('❌ Health check error:', error)
    res.status(503).json({
      status: 'unhealthy',
      service: 'claude-relay-service',
      error: error.message,
      timestamp: new Date().toISOString()
    })
  }
})

// 📊 API Key状态检查端点 - /api/v1/key-info
router.get('/v1/key-info', authenticateApiKey, async (req, res) => {
  try {
    const usage = await apiKeyService.getUsageStats(req.apiKey.id)

    res.json({
      keyInfo: {
        id: req.apiKey.id,
        name: req.apiKey.name,
        tokenLimit: req.apiKey.tokenLimit,
        usage
      },
      timestamp: new Date().toISOString()
    })
  } catch (error) {
    logger.error('❌ Key info error:', error)
    res.status(500).json({
      error: 'Failed to get key info',
      message: error.message
    })
  }
})

// 📈 使用统计端点 - /api/v1/usage
router.get('/v1/usage', authenticateApiKey, async (req, res) => {
  try {
    const usage = await apiKeyService.getUsageStats(req.apiKey.id)

    res.json({
      usage,
      limits: {
        tokens: req.apiKey.tokenLimit,
        requests: 0 // 请求限制已移除
      },
      timestamp: new Date().toISOString()
    })
  } catch (error) {
    logger.error('❌ Usage stats error:', error)
    res.status(500).json({
      error: 'Failed to get usage stats',
      message: error.message
    })
  }
})

// 👤 用户信息端点 - Claude Code 客户端需要
router.get('/v1/me', authenticateApiKey, async (req, res) => {
  try {
    // 返回基础用户信息
    res.json({
      id: `user_${req.apiKey.id}`,
      type: 'user',
      display_name: req.apiKey.name || 'API User',
      created_at: new Date().toISOString()
    })
  } catch (error) {
    logger.error('❌ User info error:', error)
    res.status(500).json({
      error: 'Failed to get user info',
      message: error.message
    })
  }
})

// 💰 余额/限制端点 - Claude Code 客户端需要
router.get('/v1/organizations/:org_id/usage', authenticateApiKey, async (req, res) => {
  try {
    const usage = await apiKeyService.getUsageStats(req.apiKey.id)

    res.json({
      object: 'usage',
      data: [
        {
          type: 'credit_balance',
          credit_balance: req.apiKey.tokenLimit - (usage.totalTokens || 0)
        }
      ]
    })
  } catch (error) {
    logger.error('❌ Organization usage error:', error)
    res.status(500).json({
      error: 'Failed to get usage info',
      message: error.message
    })
  }
})

// 🔢 Token计数端点 - count_tokens beta API
router.post('/v1/messages/count_tokens', authenticateApiKey, async (req, res) => {
  try {
    // 检查权限
    if (
      req.apiKey.permissions &&
      req.apiKey.permissions !== 'all' &&
      req.apiKey.permissions !== 'claude'
    ) {
      return res.status(403).json({
        error: {
          type: 'permission_error',
          message: 'This API key does not have permission to access Claude'
        }
      })
    }

    logger.info(`🔢 Processing token count request for key: ${req.apiKey.name}`)

    // 生成会话哈希用于sticky会话
    const sessionHash = sessionHelper.generateSessionHash(req.body)

    // 选择可用的Claude账户
    const requestedModel = req.body.model
    const { accountId, accountType } = await unifiedClaudeScheduler.selectAccountForApiKey(
      req.apiKey,
      sessionHash,
      requestedModel
    )

    let response
    if (accountType === 'claude-official') {
      // 使用官方Claude账号转发count_tokens请求
      response = await claudeRelayService.relayRequest(
        req.body,
        req.apiKey,
        req,
        res,
        req.headers,
        {
          skipUsageRecord: true, // 跳过usage记录，这只是计数请求
          customPath: '/v1/messages/count_tokens' // 指定count_tokens路径
        }
      )
    } else if (accountType === 'claude-console') {
      // 使用Console Claude账号转发count_tokens请求
      response = await claudeConsoleRelayService.relayRequest(
        req.body,
        req.apiKey,
        req,
        res,
        req.headers,
        accountId,
        {
          skipUsageRecord: true, // 跳过usage记录，这只是计数请求
          customPath: '/v1/messages/count_tokens' // 指定count_tokens路径
        }
      )
    } else if (accountType === 'ccr') {
      // CCR不支持count_tokens
      return res.status(501).json({
        error: {
          type: 'not_supported',
          message: 'Token counting is not supported for CCR accounts'
        }
      })
    } else {
      // Bedrock不支持count_tokens
      return res.status(501).json({
        error: {
          type: 'not_supported',
          message: 'Token counting is not supported for Bedrock accounts'
        }
      })
    }

    // 直接返回响应，不记录token使用量
    res.status(response.statusCode)

    // 设置响应头
    const skipHeaders = ['content-encoding', 'transfer-encoding', 'content-length']
    Object.keys(response.headers).forEach((key) => {
      if (!skipHeaders.includes(key.toLowerCase())) {
        res.setHeader(key, response.headers[key])
      }
    })

    // 尝试解析并返回JSON响应
    try {
      const jsonData = JSON.parse(response.body)
      res.json(jsonData)
    } catch (parseError) {
      res.send(response.body)
    }

    logger.info(`✅ Token count request completed for key: ${req.apiKey.name}`)
  } catch (error) {
    logger.error('❌ Token count error:', error)
    res.status(500).json({
      error: {
        type: 'server_error',
        message: 'Failed to count tokens'
      }
    })
  }
})

module.exports = router
module.exports.handleMessagesRequest = handleMessagesRequest<|MERGE_RESOLUTION|>--- conflicted
+++ resolved
@@ -313,7 +313,6 @@
                   logger.error('❌ Failed to record stream usage:', error)
                 })
 
-<<<<<<< HEAD
               historyRecorder?.recordUsage({
                 input_tokens: inputTokens,
                 output_tokens: outputTokens,
@@ -322,36 +321,6 @@
                 model
               })
 
-              // 更新时间窗口内的token计数和费用
-              if (req.rateLimitInfo) {
-                const totalTokens = inputTokens + outputTokens + cacheCreateTokens + cacheReadTokens
-
-                // 更新Token计数（向后兼容）
-                redis
-                  .getClient()
-                  .incrby(req.rateLimitInfo.tokenCountKey, totalTokens)
-                  .catch((error) => {
-                    logger.error('❌ Failed to update rate limit token count:', error)
-                  })
-                logger.api(`📊 Updated rate limit token count: +${totalTokens} tokens`)
-
-                // 计算并更新费用计数（新功能）
-                if (req.rateLimitInfo.costCountKey) {
-                  const costInfo = pricingService.calculateCost(usageData, model)
-                  if (costInfo.totalCost > 0) {
-                    redis
-                      .getClient()
-                      .incrbyfloat(req.rateLimitInfo.costCountKey, costInfo.totalCost)
-                      .catch((error) => {
-                        logger.error('❌ Failed to update rate limit cost count:', error)
-                      })
-                    logger.api(
-                      `💰 Updated rate limit cost count: +$${costInfo.totalCost.toFixed(6)}`
-                    )
-                  }
-                }
-              }
-=======
               queueRateLimitUpdate(
                 req.rateLimitInfo,
                 {
@@ -363,7 +332,6 @@
                 model,
                 'claude-stream'
               )
->>>>>>> cffd0232
 
               usageDataCaptured = true
               logger.api(
@@ -444,7 +412,6 @@
                   logger.error('❌ Failed to record stream usage:', error)
                 })
 
-<<<<<<< HEAD
               historyRecorder?.recordUsage({
                 input_tokens: inputTokens,
                 output_tokens: outputTokens,
@@ -453,36 +420,6 @@
                 model
               })
 
-              // 更新时间窗口内的token计数和费用
-              if (req.rateLimitInfo) {
-                const totalTokens = inputTokens + outputTokens + cacheCreateTokens + cacheReadTokens
-
-                // 更新Token计数（向后兼容）
-                redis
-                  .getClient()
-                  .incrby(req.rateLimitInfo.tokenCountKey, totalTokens)
-                  .catch((error) => {
-                    logger.error('❌ Failed to update rate limit token count:', error)
-                  })
-                logger.api(`📊 Updated rate limit token count: +${totalTokens} tokens`)
-
-                // 计算并更新费用计数（新功能）
-                if (req.rateLimitInfo.costCountKey) {
-                  const costInfo = pricingService.calculateCost(usageData, model)
-                  if (costInfo.totalCost > 0) {
-                    redis
-                      .getClient()
-                      .incrbyfloat(req.rateLimitInfo.costCountKey, costInfo.totalCost)
-                      .catch((error) => {
-                        logger.error('❌ Failed to update rate limit cost count:', error)
-                      })
-                    logger.api(
-                      `💰 Updated rate limit cost count: +$${costInfo.totalCost.toFixed(6)}`
-                    )
-                  }
-                }
-              }
-=======
               queueRateLimitUpdate(
                 req.rateLimitInfo,
                 {
@@ -494,7 +431,6 @@
                 model,
                 'claude-console-stream'
               )
->>>>>>> cffd0232
 
               usageDataCaptured = true
               logger.api(
@@ -534,41 +470,12 @@
                 logger.error('❌ Failed to record Bedrock stream usage:', error)
               })
 
-<<<<<<< HEAD
             historyRecorder?.recordUsage({
               input_tokens: inputTokens,
               output_tokens: outputTokens,
               model: result.model
             })
 
-            // 更新时间窗口内的token计数和费用
-            if (req.rateLimitInfo) {
-              const totalTokens = inputTokens + outputTokens
-
-              // 更新Token计数（向后兼容）
-              redis
-                .getClient()
-                .incrby(req.rateLimitInfo.tokenCountKey, totalTokens)
-                .catch((error) => {
-                  logger.error('❌ Failed to update rate limit token count:', error)
-                })
-              logger.api(`📊 Updated rate limit token count: +${totalTokens} tokens`)
-
-              // 计算并更新费用计数（新功能）
-              if (req.rateLimitInfo.costCountKey) {
-                const costInfo = pricingService.calculateCost(result.usage, result.model)
-                if (costInfo.totalCost > 0) {
-                  redis
-                    .getClient()
-                    .incrbyfloat(req.rateLimitInfo.costCountKey, costInfo.totalCost)
-                    .catch((error) => {
-                      logger.error('❌ Failed to update rate limit cost count:', error)
-                    })
-                  logger.api(`💰 Updated rate limit cost count: +$${costInfo.totalCost.toFixed(6)}`)
-                }
-              }
-            }
-=======
             queueRateLimitUpdate(
               req.rateLimitInfo,
               {
@@ -580,7 +487,6 @@
               result.model,
               'bedrock-stream'
             )
->>>>>>> cffd0232
 
             usageDataCaptured = true
             logger.api(
@@ -655,7 +561,6 @@
                   logger.error('❌ Failed to record CCR stream usage:', error)
                 })
 
-<<<<<<< HEAD
               historyRecorder?.recordUsage({
                 input_tokens: inputTokens,
                 output_tokens: outputTokens,
@@ -664,36 +569,6 @@
                 model
               })
 
-              // 更新时间窗口内的token计数和费用
-              if (req.rateLimitInfo) {
-                const totalTokens = inputTokens + outputTokens + cacheCreateTokens + cacheReadTokens
-
-                // 更新Token计数（向后兼容）
-                redis
-                  .getClient()
-                  .incrby(req.rateLimitInfo.tokenCountKey, totalTokens)
-                  .catch((error) => {
-                    logger.error('❌ Failed to update rate limit token count:', error)
-                  })
-                logger.api(`📊 Updated rate limit token count: +${totalTokens} tokens`)
-
-                // 计算并更新费用计数（新功能）
-                if (req.rateLimitInfo.costCountKey) {
-                  const costInfo = pricingService.calculateCost(usageData, model)
-                  if (costInfo.totalCost > 0) {
-                    redis
-                      .getClient()
-                      .incrbyfloat(req.rateLimitInfo.costCountKey, costInfo.totalCost)
-                      .catch((error) => {
-                        logger.error('❌ Failed to update rate limit cost count:', error)
-                      })
-                    logger.api(
-                      `💰 Updated rate limit cost count: +$${costInfo.totalCost.toFixed(6)}`
-                    )
-                  }
-                }
-              }
-=======
               queueRateLimitUpdate(
                 req.rateLimitInfo,
                 {
@@ -705,7 +580,6 @@
                 model,
                 'ccr-stream'
               )
->>>>>>> cffd0232
 
               usageDataCaptured = true
               logger.api(
