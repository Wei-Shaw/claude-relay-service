--- conflicted
+++ resolved
@@ -1083,14 +1083,7 @@
           this.handleStreamEvent(parsed)
         } catch (error) {
           // SSE数据可能被拆分，先忽略解析错误
-<<<<<<< HEAD
           logger.info('🔍 HistoryRecorder: failed to parse SSE chunk', dataLine.slice(0, 80))
-=======
-          logger.debug(
-            '🔍 HistoryRecorder: failed to parse SSE chunk',
-            dataLine.slice(0, 80)
-          )
->>>>>>> 046e08fb
         }
       })
     })
@@ -1456,7 +1449,6 @@
           metadata: {
             relatedRequestId: this.requestId
           }
-<<<<<<< HEAD
         })
       }
     }
@@ -1470,11 +1462,6 @@
         })
       }
       logger.info('📝 HistoryRecorder: assistant message stored', {
-=======
-        }
-      })
-      logger.debug('📝 HistoryRecorder: assistant message stored', {
->>>>>>> 046e08fb
         sessionId: this.sessionId,
         contentPreview: (messageBody || reminder || '').slice(0, 50)
       })
