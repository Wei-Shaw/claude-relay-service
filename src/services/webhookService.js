--- conflicted
+++ resolved
@@ -16,11 +16,8 @@
       discord: this.sendToDiscord.bind(this),
       custom: this.sendToCustom.bind(this),
       bark: this.sendToBark.bind(this),
-<<<<<<< HEAD
-      telegram: this.sendToTelegram.bind(this)
-=======
+      telegram: this.sendToTelegram.bind(this),
       smtp: this.sendToSMTP.bind(this)
->>>>>>> b7da43f6
     }
     this.timezone = appConfig.system.timezone || 'Asia/Shanghai'
   }
@@ -250,7 +247,6 @@
   }
 
   /**
-<<<<<<< HEAD
    * Telegram webhook
    */
   async sendToTelegram(platform, type, data) {
@@ -273,7 +269,9 @@
     const url = `${apiUrl}/bot${platform.botToken}/sendMessage`
 
     await this.sendHttpRequest(url, payload, platform.timeout || 10000)
-=======
+  }
+
+  /**
    * SMTP邮件通知
    */
   async sendToSMTP(platform, type, data) {
@@ -316,7 +314,6 @@
       logger.error('SMTP邮件发送失败:', error)
       throw error
     }
->>>>>>> b7da43f6
   }
 
   /**
@@ -536,7 +533,6 @@
   }
 
   /**
-<<<<<<< HEAD
    * 格式化Telegram消息
    */
   formatMessageForTelegram(type, data) {
@@ -626,7 +622,9 @@
     }
 
     return emojis[type] || '📢'
-=======
+  }
+
+  /**
    * 构建通知详情数据
    */
   buildNotificationDetails(data) {
@@ -739,7 +737,6 @@
       warning: '#ffc107'
     }
     return colors[status] || '#007bff'
->>>>>>> b7da43f6
   }
 
   /**
