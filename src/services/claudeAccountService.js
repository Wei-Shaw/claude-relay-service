--- conflicted
+++ resolved
@@ -284,20 +284,7 @@
           const refreshResult = await this.refreshAccountToken(accountId)
           return refreshResult.accessToken
         } catch (refreshError) {
-<<<<<<< HEAD
-          logger.warn(`⚠️ Token refresh failed for account ${accountId}: ${refreshError.message}`);
-          
-          // 检查是否为账户补号错误
-          const fallbackRelayService = require('./fallbackRelayService');
-          if (fallbackRelayService.isAccountReplenishmentError(refreshError.message)) {
-            logger.warn(`🔄 Account replenishment error detected for ${accountId}, account will be marked for fallback`);
-            // 可以在这里标记账户为需要使用备用中转的状态
-            throw new Error('正在补号中，请稍等片刻');
-          }
-          
-=======
           logger.warn(`⚠️ Token refresh failed for account ${accountId}: ${refreshError.message}`)
->>>>>>> 5bed33cd
           // 如果刷新失败，仍然尝试使用当前token（可能是手动添加的长期有效token）
           const currentToken = this._decryptSensitiveData(accountData.accessToken)
           if (currentToken) {
