const https = require('https')
const zlib = require('zlib')
const fs = require('fs')
const path = require('path')
const { SocksProxyAgent } = require('socks-proxy-agent')
const { HttpsProxyAgent } = require('https-proxy-agent')
const claudeAccountService = require('./claudeAccountService')
const unifiedClaudeScheduler = require('./unifiedClaudeScheduler')
const sessionHelper = require('../utils/sessionHelper')
const logger = require('../utils/logger')
const config = require('../../config/config')
const claudeCodeHeadersService = require('./claudeCodeHeadersService')

class ClaudeRelayService {
  constructor() {
    this.claudeApiUrl = config.claude.apiUrl
    this.apiVersion = config.claude.apiVersion
    this.betaHeader = config.claude.betaHeader
    this.systemPrompt = config.claude.systemPrompt
    this.claudeCodeSystemPrompt = "You are Claude Code, Anthropic's official CLI for Claude."
  }

  // 🔍 判断是否是真实的 Claude Code 请求
  isRealClaudeCodeRequest(requestBody, clientHeaders) {
    // 检查 user-agent 是否匹配 Claude Code 格式
    const userAgent = clientHeaders?.['user-agent'] || clientHeaders?.['User-Agent'] || ''
    const isClaudeCodeUserAgent = /claude-cli\/\d+\.\d+\.\d+/.test(userAgent)

    // 检查系统提示词是否包含 Claude Code 标识
    const hasClaudeCodeSystemPrompt = this._hasClaudeCodeSystemPrompt(requestBody)

    // 只有当 user-agent 匹配且系统提示词正确时，才认为是真实的 Claude Code 请求
    return isClaudeCodeUserAgent && hasClaudeCodeSystemPrompt
  }

  // 🔍 检查请求中是否包含 Claude Code 系统提示词
  _hasClaudeCodeSystemPrompt(requestBody) {
    if (!requestBody || !requestBody.system) {
      return false
    }

    // 如果是字符串格式，一定不是真实的 Claude Code 请求
    if (typeof requestBody.system === 'string') {
      return false
    }

    // 处理数组格式
    if (Array.isArray(requestBody.system) && requestBody.system.length > 0) {
      const firstItem = requestBody.system[0]
      // 检查第一个元素是否包含 Claude Code 提示词
      return (
        firstItem &&
        firstItem.type === 'text' &&
        firstItem.text &&
        firstItem.text === this.claudeCodeSystemPrompt
      )
    }

    return false
  }

  // 🚀 转发请求到Claude API
<<<<<<< HEAD
  async relayRequest(requestBody, apiKeyData, clientRequest, clientResponse, clientHeaders, options = {}) {
    let upstreamRequest = null;
    const fallbackRelayService = require('./fallbackRelayService');
    
=======
  async relayRequest(
    requestBody,
    apiKeyData,
    clientRequest,
    clientResponse,
    clientHeaders,
    options = {}
  ) {
    let upstreamRequest = null

>>>>>>> 5bed33cd
    try {
      // 调试日志：查看API Key数据
      logger.info('🔍 API Key data received:', {
        apiKeyName: apiKeyData.name,
        enableModelRestriction: apiKeyData.enableModelRestriction,
        restrictedModels: apiKeyData.restrictedModels,
        requestedModel: requestBody.model
      })

      // 检查模型限制
      if (
        apiKeyData.enableModelRestriction &&
        apiKeyData.restrictedModels &&
        apiKeyData.restrictedModels.length > 0
      ) {
        const requestedModel = requestBody.model
        logger.info(
          `🔒 Model restriction check - Requested model: ${requestedModel}, Restricted models: ${JSON.stringify(apiKeyData.restrictedModels)}`
        )

        if (requestedModel && apiKeyData.restrictedModels.includes(requestedModel)) {
          logger.warn(
            `🚫 Model restriction violation for key ${apiKeyData.name}: Attempted to use restricted model ${requestedModel}`
          )
          return {
            statusCode: 403,
            headers: { 'Content-Type': 'application/json' },
            body: JSON.stringify({
              error: {
                type: 'forbidden',
                message: '暂无该模型访问权限'
              }
            })
          }
        }
      }

      // 生成会话哈希用于sticky会话
      const sessionHash = sessionHelper.generateSessionHash(requestBody)

      // 选择可用的Claude账户（支持专属绑定和sticky会话）
      const accountSelection = await unifiedClaudeScheduler.selectAccountForApiKey(
        apiKeyData,
        sessionHash,
        requestBody.model
      )
      const { accountId } = accountSelection
      const { accountType } = accountSelection

      logger.info(
        `📤 Processing API request for key: ${apiKeyData.name || apiKeyData.id}, account: ${accountId} (${accountType})${sessionHash ? `, session: ${sessionHash}` : ''}`
      )

      // 获取有效的访问token
<<<<<<< HEAD
      let accessToken;
      let shouldUseFallback = false;
      
      try {
        accessToken = await claudeAccountService.getValidAccessToken(accountId);
      } catch (tokenError) {
        logger.warn(`⚠️ Failed to get access token for account ${accountId}: ${tokenError.message}`);
        
        // 检查是否为账户补号错误或其他需要切换的错误
        if (fallbackRelayService.isAccountReplenishmentError(tokenError.message)) {
          logger.info('🔄 Account replenishment error detected, attempting fallback to third-party relay');
          shouldUseFallback = true;
        } else {
          throw tokenError; // 其他错误直接抛出
        }
      }
      
      // 如果需要使用备用中转
      if (shouldUseFallback) {
        const availableRelay = fallbackRelayService.getNextAvailableRelay();
        if (availableRelay) {
          logger.info(`🔄 Using fallback relay: ${availableRelay.name}`);
          const processedBody = this._processRequestBody(requestBody, clientHeaders);
          return await fallbackRelayService.makeRelayRequest(processedBody, availableRelay, clientHeaders);
        } else {
          throw new Error('Error getting Claude access token: 正在补号中，请稍等片刻。No fallback relays available.');
        }
      }
      
=======
      const accessToken = await claudeAccountService.getValidAccessToken(accountId)

>>>>>>> 5bed33cd
      // 处理请求体（传递 clientHeaders 以判断是否需要设置 Claude Code 系统提示词）
      const processedBody = this._processRequestBody(requestBody, clientHeaders)

      // 获取代理配置
      const proxyAgent = await this._getProxyAgent(accountId)

      // 设置客户端断开监听器
      const handleClientDisconnect = () => {
        logger.info('🔌 Client disconnected, aborting upstream request')
        if (upstreamRequest && !upstreamRequest.destroyed) {
          upstreamRequest.destroy()
        }
      }

      // 监听客户端断开事件
      if (clientRequest) {
        clientRequest.once('close', handleClientDisconnect)
      }
      if (clientResponse) {
        clientResponse.once('close', handleClientDisconnect)
      }

      // 发送请求到Claude API（传入回调以获取请求对象）
      const response = await this._makeClaudeRequest(
        processedBody,
        accessToken,
        proxyAgent,
        clientHeaders,
        accountId,
        (req) => {
          upstreamRequest = req
        },
        options
      )

      // 移除监听器（请求成功完成）
      if (clientRequest) {
        clientRequest.removeListener('close', handleClientDisconnect)
      }
      if (clientResponse) {
        clientResponse.removeListener('close', handleClientDisconnect)
      }
<<<<<<< HEAD
      
      // 检查响应是否为限流错误或其他需要切换到备用中转的错误
      if (response.statusCode !== 200 && response.statusCode !== 201) {
        let isRateLimited = false;
        let rateLimitResetTimestamp = null;
        let shouldTryFallback = false;
        
        // 检查是否为429状态码
        if (response.statusCode === 429) {
          isRateLimited = true;
          shouldTryFallback = true;
          
=======

      // 检查响应是否为限流错误或认证错误
      if (response.statusCode !== 200 && response.statusCode !== 201) {
        let isRateLimited = false
        let rateLimitResetTimestamp = null

        // 检查是否为401状态码（未授权）
        if (response.statusCode === 401) {
          logger.warn(`🔐 Unauthorized error (401) detected for account ${accountId}`)

          // 记录401错误
          await this.recordUnauthorizedError(accountId)

          // 检查是否需要标记为异常（连续3次401）
          const errorCount = await this.getUnauthorizedErrorCount(accountId)
          logger.info(
            `🔐 Account ${accountId} has ${errorCount} consecutive 401 errors in the last 5 minutes`
          )

          if (errorCount >= 3) {
            logger.error(
              `❌ Account ${accountId} exceeded 401 error threshold (${errorCount} errors), marking as unauthorized`
            )
            await unifiedClaudeScheduler.markAccountUnauthorized(
              accountId,
              accountType,
              sessionHash
            )
          }
        }
        // 检查是否为429状态码
        else if (response.statusCode === 429) {
          isRateLimited = true

>>>>>>> 5bed33cd
          // 提取限流重置时间戳
          if (response.headers && response.headers['anthropic-ratelimit-unified-reset']) {
            rateLimitResetTimestamp = parseInt(
              response.headers['anthropic-ratelimit-unified-reset']
            )
            logger.info(
              `🕐 Extracted rate limit reset timestamp: ${rateLimitResetTimestamp} (${new Date(rateLimitResetTimestamp * 1000).toISOString()})`
            )
          }
        } else {
          // 检查响应体中的错误信息
          try {
<<<<<<< HEAD
            const responseBody = typeof response.body === 'string' ? JSON.parse(response.body) : response.body;
            if (responseBody && responseBody.error && responseBody.error.message) {
              const errorMessage = responseBody.error.message;
              if (errorMessage.toLowerCase().includes('exceed your account\'s rate limit')) {
                isRateLimited = true;
                shouldTryFallback = true;
              } else if (fallbackRelayService.isFailoverError(response, responseBody)) {
                shouldTryFallback = true;
                logger.warn(`🔄 Failover error detected: ${errorMessage}`);
              }
            }
          } catch (e) {
            // 如果解析失败，检查原始字符串
            if (response.body) {
              if (response.body.toLowerCase().includes('exceed your account\'s rate limit')) {
                isRateLimited = true;
                shouldTryFallback = true;
              } else if (fallbackRelayService.isFailoverError(response, response.body)) {
                shouldTryFallback = true;
              }
            }
          }
        }
        
        // 如果需要使用备用中转，尝试切换
        if (shouldTryFallback) {
          const availableRelay = fallbackRelayService.getNextAvailableRelay();
          if (availableRelay) {
            logger.info(`🔄 Switching to fallback relay due to error: ${availableRelay.name}`);
            try {
              const fallbackResponse = await fallbackRelayService.makeRelayRequest(processedBody, availableRelay, clientHeaders);
              logger.info(`✅ Fallback relay ${availableRelay.name} succeeded`);
              return fallbackResponse;
            } catch (fallbackError) {
              logger.warn(`⚠️ Fallback relay ${availableRelay.name} also failed: ${fallbackError.message}`);
              // 继续使用原始响应
=======
            const responseBody =
              typeof response.body === 'string' ? JSON.parse(response.body) : response.body
            if (
              responseBody &&
              responseBody.error &&
              responseBody.error.message &&
              responseBody.error.message.toLowerCase().includes("exceed your account's rate limit")
            ) {
              isRateLimited = true
            }
          } catch (e) {
            // 如果解析失败，检查原始字符串
            if (
              response.body &&
              response.body.toLowerCase().includes("exceed your account's rate limit")
            ) {
              isRateLimited = true
>>>>>>> 5bed33cd
            }
          }
        }

        if (isRateLimited) {
          logger.warn(
            `🚫 Rate limit detected for account ${accountId}, status: ${response.statusCode}`
          )
          // 标记账号为限流状态并删除粘性会话映射，传递准确的重置时间戳
          await unifiedClaudeScheduler.markAccountRateLimited(
            accountId,
            accountType,
            sessionHash,
            rateLimitResetTimestamp
          )
        }
      } else if (response.statusCode === 200 || response.statusCode === 201) {
        // 请求成功，清除401错误计数
        await this.clearUnauthorizedErrors(accountId)
        // 如果请求成功，检查并移除限流状态
        const isRateLimited = await unifiedClaudeScheduler.isAccountRateLimited(
          accountId,
          accountType
        )
        if (isRateLimited) {
          await unifiedClaudeScheduler.removeAccountRateLimit(accountId, accountType)
        }

        // 只有真实的 Claude Code 请求才更新 headers
        if (
          clientHeaders &&
          Object.keys(clientHeaders).length > 0 &&
          this.isRealClaudeCodeRequest(requestBody, clientHeaders)
        ) {
          await claudeCodeHeadersService.storeAccountHeaders(accountId, clientHeaders)
        }
      }

      // 记录成功的API调用
      const inputTokens = requestBody.messages
        ? requestBody.messages.reduce((sum, msg) => sum + (msg.content?.length || 0), 0) / 4
        : 0 // 粗略估算
      const outputTokens = response.content
        ? response.content.reduce((sum, content) => sum + (content.text?.length || 0), 0) / 4
        : 0

      logger.info(
        `✅ API request completed - Key: ${apiKeyData.name}, Account: ${accountId}, Model: ${requestBody.model}, Input: ~${Math.round(inputTokens)} tokens, Output: ~${Math.round(outputTokens)} tokens`
      )

      // 在响应中添加accountId，以便调用方记录账户级别统计
      response.accountId = accountId
      return response
    } catch (error) {
      logger.error(
        `❌ Claude relay request failed for key: ${apiKeyData.name || apiKeyData.id}:`,
        error.message
      )
      throw error
    }
  }

  // 🔄 处理请求体
  _processRequestBody(body, clientHeaders = {}) {
    if (!body) {
      return body
    }

    // 深拷贝请求体
    const processedBody = JSON.parse(JSON.stringify(body))

    // 验证并限制max_tokens参数
    this._validateAndLimitMaxTokens(processedBody)

    // 移除cache_control中的ttl字段
    this._stripTtlFromCacheControl(processedBody)

    // 判断是否是真实的 Claude Code 请求
    const isRealClaudeCode = this.isRealClaudeCodeRequest(processedBody, clientHeaders)

    // 如果不是真实的 Claude Code 请求，需要设置 Claude Code 系统提示词
    if (!isRealClaudeCode) {
      const claudeCodePrompt = {
        type: 'text',
        text: this.claudeCodeSystemPrompt,
        cache_control: {
          type: 'ephemeral'
        }
      }

      if (processedBody.system) {
        if (typeof processedBody.system === 'string') {
          // 字符串格式：转换为数组，Claude Code 提示词在第一位
          const userSystemPrompt = {
            type: 'text',
            text: processedBody.system
          }
          // 如果用户的提示词与 Claude Code 提示词相同，只保留一个
          if (processedBody.system.trim() === this.claudeCodeSystemPrompt) {
            processedBody.system = [claudeCodePrompt]
          } else {
            processedBody.system = [claudeCodePrompt, userSystemPrompt]
          }
        } else if (Array.isArray(processedBody.system)) {
          // 检查第一个元素是否是 Claude Code 系统提示词
          const firstItem = processedBody.system[0]
          const isFirstItemClaudeCode =
            firstItem && firstItem.type === 'text' && firstItem.text === this.claudeCodeSystemPrompt

          if (!isFirstItemClaudeCode) {
            // 如果第一个不是 Claude Code 提示词，需要在开头插入
            // 同时检查数组中是否有其他位置包含 Claude Code 提示词，如果有则移除
            const filteredSystem = processedBody.system.filter(
              (item) => !(item && item.type === 'text' && item.text === this.claudeCodeSystemPrompt)
            )
            processedBody.system = [claudeCodePrompt, ...filteredSystem]
          }
        } else {
          // 其他格式，记录警告但不抛出错误，尝试处理
          logger.warn('⚠️ Unexpected system field type:', typeof processedBody.system)
          processedBody.system = [claudeCodePrompt]
        }
      } else {
        // 用户没有传递 system，需要添加 Claude Code 提示词
        processedBody.system = [claudeCodePrompt]
      }
    }

    // 处理原有的系统提示（如果配置了）
    if (this.systemPrompt && this.systemPrompt.trim()) {
      const systemPrompt = {
        type: 'text',
        text: this.systemPrompt
      }

      // 经过上面的处理，system 现在应该总是数组格式
      if (processedBody.system && Array.isArray(processedBody.system)) {
        // 不要重复添加相同的系统提示
        const hasSystemPrompt = processedBody.system.some(
          (item) => item && item.text && item.text === this.systemPrompt
        )
        if (!hasSystemPrompt) {
          processedBody.system.push(systemPrompt)
        }
      } else {
        // 理论上不应该走到这里，但为了安全起见
        processedBody.system = [systemPrompt]
      }
    } else {
      // 如果没有配置系统提示，且system字段为空，则删除它
      if (processedBody.system && Array.isArray(processedBody.system)) {
        const hasValidContent = processedBody.system.some(
          (item) => item && item.text && item.text.trim()
        )
        if (!hasValidContent) {
          delete processedBody.system
        }
      }
    }

    // Claude API只允许temperature或top_p其中之一，优先使用temperature
    if (processedBody.top_p !== undefined && processedBody.top_p !== null) {
      delete processedBody.top_p
    }

    return processedBody
  }

  // 🔢 验证并限制max_tokens参数
  _validateAndLimitMaxTokens(body) {
    if (!body || !body.max_tokens) {
      return
    }

    try {
      // 读取模型定价配置文件
      const pricingFilePath = path.join(__dirname, '../../data/model_pricing.json')

      if (!fs.existsSync(pricingFilePath)) {
        logger.warn('⚠️ Model pricing file not found, skipping max_tokens validation')
        return
      }

      const pricingData = JSON.parse(fs.readFileSync(pricingFilePath, 'utf8'))
      const model = body.model || 'claude-sonnet-4-20250514'

      // 查找对应模型的配置
      const modelConfig = pricingData[model]

      if (!modelConfig) {
        logger.debug(`🔍 Model ${model} not found in pricing file, skipping max_tokens validation`)
        return
      }

      // 获取模型的最大token限制
      const maxLimit = modelConfig.max_tokens || modelConfig.max_output_tokens

      if (!maxLimit) {
        logger.debug(`🔍 No max_tokens limit found for model ${model}, skipping validation`)
        return
      }

      // 检查并调整max_tokens
      if (body.max_tokens > maxLimit) {
        logger.warn(
          `⚠️ max_tokens ${body.max_tokens} exceeds limit ${maxLimit} for model ${model}, adjusting to ${maxLimit}`
        )
        body.max_tokens = maxLimit
      }
    } catch (error) {
      logger.error('❌ Failed to validate max_tokens from pricing file:', error)
      // 如果文件读取失败，不进行校验，让请求继续处理
    }
  }

  // 🧹 移除TTL字段
  _stripTtlFromCacheControl(body) {
    if (!body || typeof body !== 'object') {
      return
    }

    const processContentArray = (contentArray) => {
      if (!Array.isArray(contentArray)) {
        return
      }

      contentArray.forEach((item) => {
        if (item && typeof item === 'object' && item.cache_control) {
          if (item.cache_control.ttl) {
            delete item.cache_control.ttl
            logger.debug('🧹 Removed ttl from cache_control')
          }
        }
      })
    }

    if (Array.isArray(body.system)) {
      processContentArray(body.system)
    }

    if (Array.isArray(body.messages)) {
      body.messages.forEach((message) => {
        if (message && Array.isArray(message.content)) {
          processContentArray(message.content)
        }
      })
    }
  }

  // 🌐 获取代理Agent
  async _getProxyAgent(accountId) {
    try {
      const accountData = await claudeAccountService.getAllAccounts()
      const account = accountData.find((acc) => acc.id === accountId)

      if (!account || !account.proxy) {
        return null
      }

      const { proxy } = account

      if (proxy.type === 'socks5') {
        const auth = proxy.username && proxy.password ? `${proxy.username}:${proxy.password}@` : ''
        const socksUrl = `socks5://${auth}${proxy.host}:${proxy.port}`
        return new SocksProxyAgent(socksUrl)
      } else if (proxy.type === 'http' || proxy.type === 'https') {
        const auth = proxy.username && proxy.password ? `${proxy.username}:${proxy.password}@` : ''
        const httpUrl = `${proxy.type}://${auth}${proxy.host}:${proxy.port}`
        return new HttpsProxyAgent(httpUrl)
      }
    } catch (error) {
      logger.warn('⚠️ Failed to create proxy agent:', error)
    }

    return null
  }

  // 🔧 过滤客户端请求头
  _filterClientHeaders(clientHeaders) {
    // 需要移除的敏感 headers
    const sensitiveHeaders = [
      'content-type',
      'user-agent',
      'x-api-key',
      'authorization',
      'host',
      'content-length',
      'connection',
      'proxy-authorization',
      'content-encoding',
      'transfer-encoding'
    ]

    // 应该保留的 headers（用于会话一致性和追踪）
    const allowedHeaders = ['x-request-id']

    const filteredHeaders = {}

    // 转发客户端的非敏感 headers
    Object.keys(clientHeaders || {}).forEach((key) => {
      const lowerKey = key.toLowerCase()
      // 如果在允许列表中，直接保留
      if (allowedHeaders.includes(lowerKey)) {
        filteredHeaders[key] = clientHeaders[key]
      }
      // 如果不在敏感列表中，也保留
      else if (!sensitiveHeaders.includes(lowerKey)) {
        filteredHeaders[key] = clientHeaders[key]
      }
    })

    return filteredHeaders
  }

  // 🔗 发送请求到Claude API
  async _makeClaudeRequest(
    body,
    accessToken,
    proxyAgent,
    clientHeaders,
    accountId,
    onRequest,
    requestOptions = {}
  ) {
    const url = new URL(this.claudeApiUrl)

    // 获取过滤后的客户端 headers
    const filteredHeaders = this._filterClientHeaders(clientHeaders)

    // 判断是否是真实的 Claude Code 请求
    const isRealClaudeCode = this.isRealClaudeCodeRequest(body, clientHeaders)

    // 如果不是真实的 Claude Code 请求，需要使用从账户获取的 Claude Code headers
    const finalHeaders = { ...filteredHeaders }

    if (!isRealClaudeCode) {
      // 获取该账号存储的 Claude Code headers
      const claudeCodeHeaders = await claudeCodeHeadersService.getAccountHeaders(accountId)

      // 只添加客户端没有提供的 headers
      Object.keys(claudeCodeHeaders).forEach((key) => {
        const lowerKey = key.toLowerCase()
        if (!finalHeaders[key] && !finalHeaders[lowerKey]) {
          finalHeaders[key] = claudeCodeHeaders[key]
        }
      })
    }

    return new Promise((resolve, reject) => {
      const options = {
        hostname: url.hostname,
        port: url.port || 443,
        path: url.pathname,
        method: 'POST',
        headers: {
          'Content-Type': 'application/json',
          Authorization: `Bearer ${accessToken}`,
          'anthropic-version': this.apiVersion,
          ...finalHeaders
        },
        agent: proxyAgent,
        timeout: config.proxy.timeout
      }

      // 如果客户端没有提供 User-Agent，使用默认值
      if (!options.headers['User-Agent'] && !options.headers['user-agent']) {
        options.headers['User-Agent'] = 'claude-cli/1.0.57 (external, cli)'
      }

      // 使用自定义的 betaHeader 或默认值
      const betaHeader =
        requestOptions?.betaHeader !== undefined ? requestOptions.betaHeader : this.betaHeader
      if (betaHeader) {
        options.headers['anthropic-beta'] = betaHeader
      }

      const req = https.request(options, (res) => {
        let responseData = Buffer.alloc(0)

        res.on('data', (chunk) => {
          responseData = Buffer.concat([responseData, chunk])
        })

        res.on('end', () => {
          try {
            let bodyString = ''

            // 根据Content-Encoding处理响应数据
            const contentEncoding = res.headers['content-encoding']
            if (contentEncoding === 'gzip') {
              try {
                bodyString = zlib.gunzipSync(responseData).toString('utf8')
              } catch (unzipError) {
                logger.error('❌ Failed to decompress gzip response:', unzipError)
                bodyString = responseData.toString('utf8')
              }
            } else if (contentEncoding === 'deflate') {
              try {
                bodyString = zlib.inflateSync(responseData).toString('utf8')
              } catch (unzipError) {
                logger.error('❌ Failed to decompress deflate response:', unzipError)
                bodyString = responseData.toString('utf8')
              }
            } else {
              bodyString = responseData.toString('utf8')
            }

            const response = {
              statusCode: res.statusCode,
              headers: res.headers,
              body: bodyString
            }

            logger.debug(`🔗 Claude API response: ${res.statusCode}`)

            resolve(response)
          } catch (error) {
            logger.error('❌ Failed to parse Claude API response:', error)
            reject(error)
          }
        })
      })

      // 如果提供了 onRequest 回调，传递请求对象
      if (onRequest && typeof onRequest === 'function') {
        onRequest(req)
      }

      req.on('error', (error) => {
        console.error(': ❌ ', error)
        logger.error('❌ Claude API request error:', error.message, {
          code: error.code,
          errno: error.errno,
          syscall: error.syscall,
          address: error.address,
          port: error.port
        })

        // 根据错误类型提供更具体的错误信息
        let errorMessage = 'Upstream request failed'
        if (error.code === 'ECONNRESET') {
          errorMessage = 'Connection reset by Claude API server'
        } else if (error.code === 'ENOTFOUND') {
          errorMessage = 'Unable to resolve Claude API hostname'
        } else if (error.code === 'ECONNREFUSED') {
          errorMessage = 'Connection refused by Claude API server'
        } else if (error.code === 'ETIMEDOUT') {
          errorMessage = 'Connection timed out to Claude API server'
        }

        reject(new Error(errorMessage))
      })

      req.on('timeout', () => {
        req.destroy()
        logger.error('❌ Claude API request timeout')
        reject(new Error('Request timeout'))
      })

      // 写入请求体
      req.write(JSON.stringify(body))
      req.end()
    })
  }

  // 🌊 处理流式响应（带usage数据捕获）
<<<<<<< HEAD
  async relayStreamRequestWithUsageCapture(requestBody, apiKeyData, responseStream, clientHeaders, usageCallback, streamTransformer = null, options = {}) {
    const fallbackRelayService = require('./fallbackRelayService');
    
=======
  async relayStreamRequestWithUsageCapture(
    requestBody,
    apiKeyData,
    responseStream,
    clientHeaders,
    usageCallback,
    streamTransformer = null,
    options = {}
  ) {
>>>>>>> 5bed33cd
    try {
      // 调试日志：查看API Key数据（流式请求）
      logger.info('🔍 [Stream] API Key data received:', {
        apiKeyName: apiKeyData.name,
        enableModelRestriction: apiKeyData.enableModelRestriction,
        restrictedModels: apiKeyData.restrictedModels,
        requestedModel: requestBody.model
      })

      // 检查模型限制
      if (
        apiKeyData.enableModelRestriction &&
        apiKeyData.restrictedModels &&
        apiKeyData.restrictedModels.length > 0
      ) {
        const requestedModel = requestBody.model
        logger.info(
          `🔒 [Stream] Model restriction check - Requested model: ${requestedModel}, Restricted models: ${JSON.stringify(apiKeyData.restrictedModels)}`
        )

        if (requestedModel && apiKeyData.restrictedModels.includes(requestedModel)) {
          logger.warn(
            `🚫 Model restriction violation for key ${apiKeyData.name}: Attempted to use restricted model ${requestedModel}`
          )

          // 对于流式响应，需要写入错误并结束流
          const errorResponse = JSON.stringify({
            error: {
              type: 'forbidden',
              message: '暂无该模型访问权限'
            }
          })

          responseStream.writeHead(403, { 'Content-Type': 'application/json' })
          responseStream.end(errorResponse)
          return
        }
      }

      // 生成会话哈希用于sticky会话
      const sessionHash = sessionHelper.generateSessionHash(requestBody)

      // 选择可用的Claude账户（支持专属绑定和sticky会话）
      const accountSelection = await unifiedClaudeScheduler.selectAccountForApiKey(
        apiKeyData,
        sessionHash,
        requestBody.model
      )
      const { accountId } = accountSelection
      const { accountType } = accountSelection

      logger.info(
        `📡 Processing streaming API request with usage capture for key: ${apiKeyData.name || apiKeyData.id}, account: ${accountId} (${accountType})${sessionHash ? `, session: ${sessionHash}` : ''}`
      )

      // 获取有效的访问token
<<<<<<< HEAD
      let accessToken;
      let shouldUseFallback = false;
      
      try {
        accessToken = await claudeAccountService.getValidAccessToken(accountId);
      } catch (tokenError) {
        logger.warn(`⚠️ Failed to get access token for streaming request, account ${accountId}: ${tokenError.message}`);
        
        // 检查是否为账户补号错误
        if (fallbackRelayService.isAccountReplenishmentError(tokenError.message)) {
          logger.info('🔄 Account replenishment error detected in stream, attempting fallback to third-party relay');
          shouldUseFallback = true;
        } else {
          throw tokenError;
        }
      }
      
      // 如果需要使用备用中转（流式）
      if (shouldUseFallback) {
        const availableRelay = fallbackRelayService.getNextAvailableRelay();
        if (availableRelay) {
          logger.info(`🔄 Using fallback relay for stream: ${availableRelay.name}`);
          const processedBody = this._processRequestBody(requestBody, clientHeaders);
          return await fallbackRelayService.makeRelayStreamRequest(
            processedBody, 
            availableRelay, 
            responseStream, 
            clientHeaders, 
            usageCallback
          );
        } else {
          // 发送错误到流并结束
          if (!responseStream.headersSent) {
            responseStream.writeHead(500, { 'Content-Type': 'application/json' });
          }
          responseStream.end(JSON.stringify({
            error: 'Error getting Claude access token: 正在补号中，请稍等片刻。No fallback relays available.'
          }));
          return;
        }
      }
      
=======
      const accessToken = await claudeAccountService.getValidAccessToken(accountId)

>>>>>>> 5bed33cd
      // 处理请求体（传递 clientHeaders 以判断是否需要设置 Claude Code 系统提示词）
      const processedBody = this._processRequestBody(requestBody, clientHeaders)

      // 获取代理配置
      const proxyAgent = await this._getProxyAgent(accountId)

      // 发送流式请求并捕获usage数据
      await this._makeClaudeStreamRequestWithUsageCapture(
        processedBody,
        accessToken,
        proxyAgent,
        clientHeaders,
        responseStream,
        (usageData) => {
          // 在usageCallback中添加accountId
          usageCallback({ ...usageData, accountId })
        },
        accountId,
        accountType,
        sessionHash,
        streamTransformer,
        options
      )
    } catch (error) {
      logger.error('❌ Claude stream relay with usage capture failed:', error)
      throw error
    }
  }

  // 🌊 发送流式请求到Claude API（带usage数据捕获）
  async _makeClaudeStreamRequestWithUsageCapture(
    body,
    accessToken,
    proxyAgent,
    clientHeaders,
    responseStream,
    usageCallback,
    accountId,
    accountType,
    sessionHash,
    streamTransformer = null,
    requestOptions = {}
  ) {
    // 获取过滤后的客户端 headers
    const filteredHeaders = this._filterClientHeaders(clientHeaders)

    // 判断是否是真实的 Claude Code 请求
    const isRealClaudeCode = this.isRealClaudeCodeRequest(body, clientHeaders)

    // 如果不是真实的 Claude Code 请求，需要使用从账户获取的 Claude Code headers
    const finalHeaders = { ...filteredHeaders }

    if (!isRealClaudeCode) {
      // 获取该账号存储的 Claude Code headers
      const claudeCodeHeaders = await claudeCodeHeadersService.getAccountHeaders(accountId)

      // 只添加客户端没有提供的 headers
      Object.keys(claudeCodeHeaders).forEach((key) => {
        const lowerKey = key.toLowerCase()
        if (!finalHeaders[key] && !finalHeaders[lowerKey]) {
          finalHeaders[key] = claudeCodeHeaders[key]
        }
      })
    }

    return new Promise((resolve, reject) => {
      const url = new URL(this.claudeApiUrl)

      const options = {
        hostname: url.hostname,
        port: url.port || 443,
        path: url.pathname,
        method: 'POST',
        headers: {
          'Content-Type': 'application/json',
          Authorization: `Bearer ${accessToken}`,
          'anthropic-version': this.apiVersion,
          ...finalHeaders
        },
        agent: proxyAgent,
        timeout: config.proxy.timeout
      }

      // 如果客户端没有提供 User-Agent，使用默认值
      if (!options.headers['User-Agent'] && !options.headers['user-agent']) {
        options.headers['User-Agent'] = 'claude-cli/1.0.57 (external, cli)'
      }

      // 使用自定义的 betaHeader 或默认值
      const betaHeader =
        requestOptions?.betaHeader !== undefined ? requestOptions.betaHeader : this.betaHeader
      if (betaHeader) {
        options.headers['anthropic-beta'] = betaHeader
      }

      const req = https.request(options, (res) => {
        logger.debug(`🌊 Claude stream response status: ${res.statusCode}`)

        // 错误响应处理
        if (res.statusCode !== 200) {
          logger.error(`❌ Claude API returned error status: ${res.statusCode}`)
          let errorData = ''

          res.on('data', (chunk) => {
            errorData += chunk.toString()
          })

          res.on('end', () => {
            console.error(': ❌ ', errorData)
            logger.error('❌ Claude API error response:', errorData)
            if (!responseStream.destroyed) {
              // 发送错误事件
              responseStream.write('event: error\n')
              responseStream.write(
                `data: ${JSON.stringify({
                  error: 'Claude API error',
                  status: res.statusCode,
                  details: errorData,
                  timestamp: new Date().toISOString()
                })}\n\n`
              )
              responseStream.end()
            }
            reject(new Error(`Claude API error: ${res.statusCode}`))
          })
          return
        }

        let buffer = ''
        let finalUsageReported = false // 防止重复统计的标志
        const collectedUsageData = {} // 收集来自不同事件的usage数据
        let rateLimitDetected = false // 限流检测标志

        // 监听数据块，解析SSE并寻找usage信息
        res.on('data', (chunk) => {
          try {
            const chunkStr = chunk.toString()

            buffer += chunkStr

            // 处理完整的SSE行
            const lines = buffer.split('\n')
            buffer = lines.pop() || '' // 保留最后的不完整行

            // 转发已处理的完整行到客户端
            if (lines.length > 0 && !responseStream.destroyed) {
              const linesToForward = lines.join('\n') + (lines.length > 0 ? '\n' : '')
              // 如果有流转换器，应用转换
              if (streamTransformer) {
                const transformed = streamTransformer(linesToForward)
                if (transformed) {
                  responseStream.write(transformed)
                }
              } else {
                responseStream.write(linesToForward)
              }
            }

            for (const line of lines) {
              // 解析SSE数据寻找usage信息
              if (line.startsWith('data: ') && line.length > 6) {
                try {
                  const jsonStr = line.slice(6)
                  const data = JSON.parse(jsonStr)

                  // 收集来自不同事件的usage数据
                  if (data.type === 'message_start' && data.message && data.message.usage) {
                    // message_start包含input tokens、cache tokens和模型信息
                    collectedUsageData.input_tokens = data.message.usage.input_tokens || 0
                    collectedUsageData.cache_creation_input_tokens =
                      data.message.usage.cache_creation_input_tokens || 0
                    collectedUsageData.cache_read_input_tokens =
                      data.message.usage.cache_read_input_tokens || 0
                    collectedUsageData.model = data.message.model

                    logger.info(
                      '📊 Collected input/cache data from message_start:',
                      JSON.stringify(collectedUsageData)
                    )
                  }

                  // message_delta包含最终的output tokens
                  if (
                    data.type === 'message_delta' &&
                    data.usage &&
                    data.usage.output_tokens !== undefined
                  ) {
                    collectedUsageData.output_tokens = data.usage.output_tokens || 0

                    logger.info(
                      '📊 Collected output data from message_delta:',
                      JSON.stringify(collectedUsageData)
                    )

                    // 如果已经收集到了input数据，现在有了output数据，可以统计了
                    if (collectedUsageData.input_tokens !== undefined && !finalUsageReported) {
                      logger.info('🎯 Complete usage data collected, triggering callback')
                      usageCallback(collectedUsageData)
                      finalUsageReported = true
                    }
                  }

                  // 检查是否有限流错误
                  if (
                    data.type === 'error' &&
                    data.error &&
                    data.error.message &&
                    data.error.message.toLowerCase().includes("exceed your account's rate limit")
                  ) {
                    rateLimitDetected = true
                    logger.warn(`🚫 Rate limit detected in stream for account ${accountId}`)
                  }
                } catch (parseError) {
                  // 忽略JSON解析错误，继续处理
                  logger.debug('🔍 SSE line not JSON or no usage data:', line.slice(0, 100))
                }
              }
            }
          } catch (error) {
            logger.error('❌ Error processing stream data:', error)
            // 发送错误但不破坏流，让它自然结束
            if (!responseStream.destroyed) {
              responseStream.write('event: error\n')
              responseStream.write(
                `data: ${JSON.stringify({
                  error: 'Stream processing error',
                  message: error.message,
                  timestamp: new Date().toISOString()
                })}\n\n`
              )
            }
          }
        })

        res.on('end', async () => {
          try {
            // 处理缓冲区中剩余的数据
            if (buffer.trim() && !responseStream.destroyed) {
              if (streamTransformer) {
                const transformed = streamTransformer(buffer)
                if (transformed) {
                  responseStream.write(transformed)
                }
              } else {
                responseStream.write(buffer)
              }
            }

            // 确保流正确结束
            if (!responseStream.destroyed) {
              responseStream.end()
            }
          } catch (error) {
            logger.error('❌ Error processing stream end:', error)
          }

          // 检查是否捕获到usage数据
          if (!finalUsageReported) {
            logger.warn(
              '⚠️ Stream completed but no usage data was captured! This indicates a problem with SSE parsing or Claude API response format.'
            )
          }

          // 处理限流状态
          if (rateLimitDetected || res.statusCode === 429) {
            // 提取限流重置时间戳
            let rateLimitResetTimestamp = null
            if (res.headers && res.headers['anthropic-ratelimit-unified-reset']) {
              rateLimitResetTimestamp = parseInt(res.headers['anthropic-ratelimit-unified-reset'])
              logger.info(
                `🕐 Extracted rate limit reset timestamp from stream: ${rateLimitResetTimestamp} (${new Date(rateLimitResetTimestamp * 1000).toISOString()})`
              )
            }

            // 标记账号为限流状态并删除粘性会话映射
            await unifiedClaudeScheduler.markAccountRateLimited(
              accountId,
              accountType,
              sessionHash,
              rateLimitResetTimestamp
            )
          } else if (res.statusCode === 200) {
            // 如果请求成功，检查并移除限流状态
            const isRateLimited = await unifiedClaudeScheduler.isAccountRateLimited(
              accountId,
              accountType
            )
            if (isRateLimited) {
              await unifiedClaudeScheduler.removeAccountRateLimit(accountId, accountType)
            }

            // 只有真实的 Claude Code 请求才更新 headers（流式请求）
            if (
              clientHeaders &&
              Object.keys(clientHeaders).length > 0 &&
              this.isRealClaudeCodeRequest(body, clientHeaders)
            ) {
              await claudeCodeHeadersService.storeAccountHeaders(accountId, clientHeaders)
            }
          }

          logger.debug('🌊 Claude stream response with usage capture completed')
          resolve()
        })
      })

      req.on('error', (error) => {
        logger.error('❌ Claude stream request error:', error.message, {
          code: error.code,
          errno: error.errno,
          syscall: error.syscall
        })

        // 根据错误类型提供更具体的错误信息
        let errorMessage = 'Upstream request failed'
        let statusCode = 500
        if (error.code === 'ECONNRESET') {
          errorMessage = 'Connection reset by Claude API server'
          statusCode = 502
        } else if (error.code === 'ENOTFOUND') {
          errorMessage = 'Unable to resolve Claude API hostname'
          statusCode = 502
        } else if (error.code === 'ECONNREFUSED') {
          errorMessage = 'Connection refused by Claude API server'
          statusCode = 502
        } else if (error.code === 'ETIMEDOUT') {
          errorMessage = 'Connection timed out to Claude API server'
          statusCode = 504
        }

        if (!responseStream.headersSent) {
          responseStream.writeHead(statusCode, {
            'Content-Type': 'text/event-stream',
            'Cache-Control': 'no-cache',
            Connection: 'keep-alive'
          })
        }

        if (!responseStream.destroyed) {
          // 发送 SSE 错误事件
          responseStream.write('event: error\n')
          responseStream.write(
            `data: ${JSON.stringify({
              error: errorMessage,
              code: error.code,
              timestamp: new Date().toISOString()
            })}\n\n`
          )
          responseStream.end()
        }
        reject(error)
      })

      req.on('timeout', () => {
        req.destroy()
        logger.error('❌ Claude stream request timeout')
        if (!responseStream.headersSent) {
          responseStream.writeHead(504, {
            'Content-Type': 'text/event-stream',
            'Cache-Control': 'no-cache',
            Connection: 'keep-alive'
          })
        }
        if (!responseStream.destroyed) {
          // 发送 SSE 错误事件
          responseStream.write('event: error\n')
          responseStream.write(
            `data: ${JSON.stringify({
              error: 'Request timeout',
              code: 'TIMEOUT',
              timestamp: new Date().toISOString()
            })}\n\n`
          )
          responseStream.end()
        }
        reject(new Error('Request timeout'))
      })

      // 处理客户端断开连接
      responseStream.on('close', () => {
        logger.debug('🔌 Client disconnected, cleaning up stream')
        if (!req.destroyed) {
          req.destroy()
        }
      })

      // 写入请求体
      req.write(JSON.stringify(body))
      req.end()
    })
  }

  // 🌊 发送流式请求到Claude API
  async _makeClaudeStreamRequest(
    body,
    accessToken,
    proxyAgent,
    clientHeaders,
    responseStream,
    requestOptions = {}
  ) {
    return new Promise((resolve, reject) => {
      const url = new URL(this.claudeApiUrl)

      // 获取过滤后的客户端 headers
      const filteredHeaders = this._filterClientHeaders(clientHeaders)

      const options = {
        hostname: url.hostname,
        port: url.port || 443,
        path: url.pathname,
        method: 'POST',
        headers: {
          'Content-Type': 'application/json',
          Authorization: `Bearer ${accessToken}`,
          'anthropic-version': this.apiVersion,
          ...filteredHeaders
        },
        agent: proxyAgent,
        timeout: config.proxy.timeout
      }

      // 如果客户端没有提供 User-Agent，使用默认值
      if (!filteredHeaders['User-Agent'] && !filteredHeaders['user-agent']) {
        options.headers['User-Agent'] = 'claude-cli/1.0.53 (external, cli)'
      }

      // 使用自定义的 betaHeader 或默认值
      const betaHeader =
        requestOptions?.betaHeader !== undefined ? requestOptions.betaHeader : this.betaHeader
      if (betaHeader) {
        options.headers['anthropic-beta'] = betaHeader
      }

      const req = https.request(options, (res) => {
        // 设置响应头
        responseStream.statusCode = res.statusCode
        Object.keys(res.headers).forEach((key) => {
          responseStream.setHeader(key, res.headers[key])
        })

        // 管道响应数据
        res.pipe(responseStream)

        res.on('end', () => {
          logger.debug('🌊 Claude stream response completed')
          resolve()
        })
      })

      req.on('error', (error) => {
        logger.error('❌ Claude stream request error:', error.message, {
          code: error.code,
          errno: error.errno,
          syscall: error.syscall
        })

        // 根据错误类型提供更具体的错误信息
        let errorMessage = 'Upstream request failed'
        let statusCode = 500
        if (error.code === 'ECONNRESET') {
          errorMessage = 'Connection reset by Claude API server'
          statusCode = 502
        } else if (error.code === 'ENOTFOUND') {
          errorMessage = 'Unable to resolve Claude API hostname'
          statusCode = 502
        } else if (error.code === 'ECONNREFUSED') {
          errorMessage = 'Connection refused by Claude API server'
          statusCode = 502
        } else if (error.code === 'ETIMEDOUT') {
          errorMessage = 'Connection timed out to Claude API server'
          statusCode = 504
        }

        if (!responseStream.headersSent) {
          responseStream.writeHead(statusCode, {
            'Content-Type': 'text/event-stream',
            'Cache-Control': 'no-cache',
            Connection: 'keep-alive'
          })
        }

        if (!responseStream.destroyed) {
          // 发送 SSE 错误事件
          responseStream.write('event: error\n')
          responseStream.write(
            `data: ${JSON.stringify({
              error: errorMessage,
              code: error.code,
              timestamp: new Date().toISOString()
            })}\n\n`
          )
          responseStream.end()
        }
        reject(error)
      })

      req.on('timeout', () => {
        req.destroy()
        logger.error('❌ Claude stream request timeout')
        if (!responseStream.headersSent) {
          responseStream.writeHead(504, {
            'Content-Type': 'text/event-stream',
            'Cache-Control': 'no-cache',
            Connection: 'keep-alive'
          })
        }
        if (!responseStream.destroyed) {
          // 发送 SSE 错误事件
          responseStream.write('event: error\n')
          responseStream.write(
            `data: ${JSON.stringify({
              error: 'Request timeout',
              code: 'TIMEOUT',
              timestamp: new Date().toISOString()
            })}\n\n`
          )
          responseStream.end()
        }
        reject(new Error('Request timeout'))
      })

      // 处理客户端断开连接
      responseStream.on('close', () => {
        logger.debug('🔌 Client disconnected, cleaning up stream')
        if (!req.destroyed) {
          req.destroy()
        }
      })

      // 写入请求体
      req.write(JSON.stringify(body))
      req.end()
    })
  }

  // 🔄 重试逻辑
  async _retryRequest(requestFunc, maxRetries = 3) {
    let lastError

    for (let i = 0; i < maxRetries; i++) {
      try {
        return await requestFunc()
      } catch (error) {
        lastError = error

        if (i < maxRetries - 1) {
          const delay = Math.pow(2, i) * 1000 // 指数退避
          logger.warn(`⏳ Retry ${i + 1}/${maxRetries} in ${delay}ms: ${error.message}`)
          await new Promise((resolve) => setTimeout(resolve, delay))
        }
      }
    }

    throw lastError
  }

  // 🔐 记录401未授权错误
  async recordUnauthorizedError(accountId) {
    try {
      const key = `claude_account:${accountId}:401_errors`
      const redis = require('../models/redis')

      // 增加错误计数，设置5分钟过期时间
      await redis.client.incr(key)
      await redis.client.expire(key, 300) // 5分钟

      logger.info(`📝 Recorded 401 error for account ${accountId}`)
    } catch (error) {
      logger.error(`❌ Failed to record 401 error for account ${accountId}:`, error)
    }
  }

  // 🔍 获取401错误计数
  async getUnauthorizedErrorCount(accountId) {
    try {
      const key = `claude_account:${accountId}:401_errors`
      const redis = require('../models/redis')

      const count = await redis.client.get(key)
      return parseInt(count) || 0
    } catch (error) {
      logger.error(`❌ Failed to get 401 error count for account ${accountId}:`, error)
      return 0
    }
  }

  // 🧹 清除401错误计数
  async clearUnauthorizedErrors(accountId) {
    try {
      const key = `claude_account:${accountId}:401_errors`
      const redis = require('../models/redis')

      await redis.client.del(key)
      logger.info(`✅ Cleared 401 error count for account ${accountId}`)
    } catch (error) {
      logger.error(`❌ Failed to clear 401 errors for account ${accountId}:`, error)
    }
  }

  // 🎯 健康检查
  async healthCheck() {
    try {
      const accounts = await claudeAccountService.getAllAccounts()
      const activeAccounts = accounts.filter((acc) => acc.isActive && acc.status === 'active')

      return {
        healthy: activeAccounts.length > 0,
        activeAccounts: activeAccounts.length,
        totalAccounts: accounts.length,
        timestamp: new Date().toISOString()
      }
    } catch (error) {
      logger.error('❌ Health check failed:', error)
      return {
        healthy: false,
        error: error.message,
        timestamp: new Date().toISOString()
      }
    }
  }
}

module.exports = new ClaudeRelayService()<|MERGE_RESOLUTION|>--- conflicted
+++ resolved
@@ -60,12 +60,6 @@
   }
 
   // 🚀 转发请求到Claude API
-<<<<<<< HEAD
-  async relayRequest(requestBody, apiKeyData, clientRequest, clientResponse, clientHeaders, options = {}) {
-    let upstreamRequest = null;
-    const fallbackRelayService = require('./fallbackRelayService');
-    
-=======
   async relayRequest(
     requestBody,
     apiKeyData,
@@ -76,7 +70,6 @@
   ) {
     let upstreamRequest = null
 
->>>>>>> 5bed33cd
     try {
       // 调试日志：查看API Key数据
       logger.info('🔍 API Key data received:', {
@@ -131,40 +124,8 @@
       )
 
       // 获取有效的访问token
-<<<<<<< HEAD
-      let accessToken;
-      let shouldUseFallback = false;
-      
-      try {
-        accessToken = await claudeAccountService.getValidAccessToken(accountId);
-      } catch (tokenError) {
-        logger.warn(`⚠️ Failed to get access token for account ${accountId}: ${tokenError.message}`);
-        
-        // 检查是否为账户补号错误或其他需要切换的错误
-        if (fallbackRelayService.isAccountReplenishmentError(tokenError.message)) {
-          logger.info('🔄 Account replenishment error detected, attempting fallback to third-party relay');
-          shouldUseFallback = true;
-        } else {
-          throw tokenError; // 其他错误直接抛出
-        }
-      }
-      
-      // 如果需要使用备用中转
-      if (shouldUseFallback) {
-        const availableRelay = fallbackRelayService.getNextAvailableRelay();
-        if (availableRelay) {
-          logger.info(`🔄 Using fallback relay: ${availableRelay.name}`);
-          const processedBody = this._processRequestBody(requestBody, clientHeaders);
-          return await fallbackRelayService.makeRelayRequest(processedBody, availableRelay, clientHeaders);
-        } else {
-          throw new Error('Error getting Claude access token: 正在补号中，请稍等片刻。No fallback relays available.');
-        }
-      }
-      
-=======
       const accessToken = await claudeAccountService.getValidAccessToken(accountId)
 
->>>>>>> 5bed33cd
       // 处理请求体（传递 clientHeaders 以判断是否需要设置 Claude Code 系统提示词）
       const processedBody = this._processRequestBody(requestBody, clientHeaders)
 
@@ -207,20 +168,6 @@
       if (clientResponse) {
         clientResponse.removeListener('close', handleClientDisconnect)
       }
-<<<<<<< HEAD
-      
-      // 检查响应是否为限流错误或其他需要切换到备用中转的错误
-      if (response.statusCode !== 200 && response.statusCode !== 201) {
-        let isRateLimited = false;
-        let rateLimitResetTimestamp = null;
-        let shouldTryFallback = false;
-        
-        // 检查是否为429状态码
-        if (response.statusCode === 429) {
-          isRateLimited = true;
-          shouldTryFallback = true;
-          
-=======
 
       // 检查响应是否为限流错误或认证错误
       if (response.statusCode !== 200 && response.statusCode !== 201) {
@@ -255,7 +202,6 @@
         else if (response.statusCode === 429) {
           isRateLimited = true
 
->>>>>>> 5bed33cd
           // 提取限流重置时间戳
           if (response.headers && response.headers['anthropic-ratelimit-unified-reset']) {
             rateLimitResetTimestamp = parseInt(
@@ -268,44 +214,6 @@
         } else {
           // 检查响应体中的错误信息
           try {
-<<<<<<< HEAD
-            const responseBody = typeof response.body === 'string' ? JSON.parse(response.body) : response.body;
-            if (responseBody && responseBody.error && responseBody.error.message) {
-              const errorMessage = responseBody.error.message;
-              if (errorMessage.toLowerCase().includes('exceed your account\'s rate limit')) {
-                isRateLimited = true;
-                shouldTryFallback = true;
-              } else if (fallbackRelayService.isFailoverError(response, responseBody)) {
-                shouldTryFallback = true;
-                logger.warn(`🔄 Failover error detected: ${errorMessage}`);
-              }
-            }
-          } catch (e) {
-            // 如果解析失败，检查原始字符串
-            if (response.body) {
-              if (response.body.toLowerCase().includes('exceed your account\'s rate limit')) {
-                isRateLimited = true;
-                shouldTryFallback = true;
-              } else if (fallbackRelayService.isFailoverError(response, response.body)) {
-                shouldTryFallback = true;
-              }
-            }
-          }
-        }
-        
-        // 如果需要使用备用中转，尝试切换
-        if (shouldTryFallback) {
-          const availableRelay = fallbackRelayService.getNextAvailableRelay();
-          if (availableRelay) {
-            logger.info(`🔄 Switching to fallback relay due to error: ${availableRelay.name}`);
-            try {
-              const fallbackResponse = await fallbackRelayService.makeRelayRequest(processedBody, availableRelay, clientHeaders);
-              logger.info(`✅ Fallback relay ${availableRelay.name} succeeded`);
-              return fallbackResponse;
-            } catch (fallbackError) {
-              logger.warn(`⚠️ Fallback relay ${availableRelay.name} also failed: ${fallbackError.message}`);
-              // 继续使用原始响应
-=======
             const responseBody =
               typeof response.body === 'string' ? JSON.parse(response.body) : response.body
             if (
@@ -323,7 +231,6 @@
               response.body.toLowerCase().includes("exceed your account's rate limit")
             ) {
               isRateLimited = true
->>>>>>> 5bed33cd
             }
           }
         }
@@ -790,11 +697,6 @@
   }
 
   // 🌊 处理流式响应（带usage数据捕获）
-<<<<<<< HEAD
-  async relayStreamRequestWithUsageCapture(requestBody, apiKeyData, responseStream, clientHeaders, usageCallback, streamTransformer = null, options = {}) {
-    const fallbackRelayService = require('./fallbackRelayService');
-    
-=======
   async relayStreamRequestWithUsageCapture(
     requestBody,
     apiKeyData,
@@ -804,7 +706,6 @@
     streamTransformer = null,
     options = {}
   ) {
->>>>>>> 5bed33cd
     try {
       // 调试日志：查看API Key数据（流式请求）
       logger.info('🔍 [Stream] API Key data received:', {
@@ -861,53 +762,8 @@
       )
 
       // 获取有效的访问token
-<<<<<<< HEAD
-      let accessToken;
-      let shouldUseFallback = false;
-      
-      try {
-        accessToken = await claudeAccountService.getValidAccessToken(accountId);
-      } catch (tokenError) {
-        logger.warn(`⚠️ Failed to get access token for streaming request, account ${accountId}: ${tokenError.message}`);
-        
-        // 检查是否为账户补号错误
-        if (fallbackRelayService.isAccountReplenishmentError(tokenError.message)) {
-          logger.info('🔄 Account replenishment error detected in stream, attempting fallback to third-party relay');
-          shouldUseFallback = true;
-        } else {
-          throw tokenError;
-        }
-      }
-      
-      // 如果需要使用备用中转（流式）
-      if (shouldUseFallback) {
-        const availableRelay = fallbackRelayService.getNextAvailableRelay();
-        if (availableRelay) {
-          logger.info(`🔄 Using fallback relay for stream: ${availableRelay.name}`);
-          const processedBody = this._processRequestBody(requestBody, clientHeaders);
-          return await fallbackRelayService.makeRelayStreamRequest(
-            processedBody, 
-            availableRelay, 
-            responseStream, 
-            clientHeaders, 
-            usageCallback
-          );
-        } else {
-          // 发送错误到流并结束
-          if (!responseStream.headersSent) {
-            responseStream.writeHead(500, { 'Content-Type': 'application/json' });
-          }
-          responseStream.end(JSON.stringify({
-            error: 'Error getting Claude access token: 正在补号中，请稍等片刻。No fallback relays available.'
-          }));
-          return;
-        }
-      }
-      
-=======
       const accessToken = await claudeAccountService.getValidAccessToken(accountId)
 
->>>>>>> 5bed33cd
       // 处理请求体（传递 clientHeaders 以判断是否需要设置 Claude Code 系统提示词）
       const processedBody = this._processRequestBody(requestBody, clientHeaders)
 
