--- conflicted
+++ resolved
@@ -554,11 +554,6 @@
   sendGeminiRequest,
   getAvailableModels,
   convertMessagesToGemini,
-<<<<<<< HEAD
-  convertGeminiResponse
-}
-=======
   convertGeminiResponse,
-  countTokens
-};
->>>>>>> 8f3b100d
+  countTokens,
+};