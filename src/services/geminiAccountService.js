--- conflicted
+++ resolved
@@ -13,27 +13,11 @@
   logRefreshSkipped
 } = require('../utils/tokenRefreshLogger');
 const tokenRefreshService = require('./tokenRefreshService');
-const http = require('http');
-const url = require('url');
-
-// 使用 Node.js 内置 fetch（Node 18+）或 fallback
-const fetch = globalThis.fetch || require('node-fetch');
 
 // Gemini CLI OAuth 配置 - 这些是公开的 Gemini CLI 凭据
 const OAUTH_CLIENT_ID = '681255809395-oo8ft2oprdrnp9e3aqf6av3hmdib135j.apps.googleusercontent.com';
 const OAUTH_CLIENT_SECRET = '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';
 const OAUTH_SCOPES = ['https://www.googleapis.com/auth/cloud-platform'];
-
-// OAuth Personal 扩展作用域（个人Google账户需要）
-const OAUTH_PERSONAL_SCOPES = [
-  'https://www.googleapis.com/auth/cloud-platform',
-  'https://www.googleapis.com/auth/userinfo.email',
-  'https://www.googleapis.com/auth/userinfo.profile'
-];
-
-// 成功/失败页面 URL
-const SIGN_IN_SUCCESS_URL = 'https://developers.google.com/gemini-code-assist/auth_success_gemini';
-const SIGN_IN_FAILURE_URL = 'https://developers.google.com/gemini-code-assist/auth_failure_gemini';
 
 // 加密相关常量
 const ALGORITHM = 'aes-256-cbc';
@@ -82,44 +66,17 @@
   }
 }
 
-// 创建 OAuth2 客户端（支持代理配置）
-function createOAuth2Client(redirectUri = null, proxyConfig = null) {
+// 创建 OAuth2 客户端
+function createOAuth2Client(redirectUri = null) {
   // 如果没有提供 redirectUri，使用默认值
   const uri = redirectUri || 'http://localhost:45462';
-  
-  const clientOptions = {
-    clientId: OAUTH_CLIENT_ID,
-    clientSecret: OAUTH_CLIENT_SECRET,
-    redirectUri: uri
-  };
-  
-  // 添加代理配置支持
-  if (proxyConfig) {
-    try {
-      const proxy = typeof proxyConfig === 'string' ? JSON.parse(proxyConfig) : proxyConfig;
-      if (proxy.type && proxy.host && proxy.port) {
-        const proxyUrl = proxy.username && proxy.password
-          ? `${proxy.type}://${proxy.username}:${proxy.password}@${proxy.host}:${proxy.port}`
-          : `${proxy.type}://${proxy.host}:${proxy.port}`;
-        
-        clientOptions.transporterOptions = {
-          proxy: proxyUrl
-        };
-        logger.debug('OAuth2Client configured with proxy:', proxyUrl.replace(/\/\/[^:]+:[^@]+@/, '//***:***@'));
-      }
-    } catch (error) {
-      logger.error('Error configuring OAuth2Client proxy:', error);
-    }
-  }
-  
-  return new OAuth2Client(clientOptions);
-}
-
-<<<<<<< HEAD
-// 生成授权 URL
-async function generateAuthUrl(state = null, redirectUri = null, proxyConfig = null) {
-  const oAuth2Client = createOAuth2Client(redirectUri, proxyConfig);
-=======
+  return new OAuth2Client(
+    OAUTH_CLIENT_ID,
+    OAUTH_CLIENT_SECRET,
+    uri
+  );
+}
+
 // 生成授权 URL (支持 PKCE)
 async function generateAuthUrl(state = null, redirectUri = null) {
   // 使用新的 redirect URI
@@ -130,7 +87,6 @@
   const codeVerifier = await oAuth2Client.generateCodeVerifierAsync();
   const stateValue = state || crypto.randomBytes(32).toString('hex');
 
->>>>>>> 50ebf381
   const authUrl = oAuth2Client.generateAuthUrl({
     redirect_uri: finalRedirectUri,
     access_type: 'offline',
@@ -201,17 +157,10 @@
   };
 }
 
-<<<<<<< HEAD
-// 交换授权码获取 tokens
-async function exchangeCodeForTokens(code, redirectUri = null, proxyConfig = null) {
-  const oAuth2Client = createOAuth2Client(redirectUri, proxyConfig);
-  
-=======
 // 交换授权码获取 tokens (支持 PKCE)
 async function exchangeCodeForTokens(code, redirectUri = null, codeVerifier = null) {
   const oAuth2Client = createOAuth2Client(redirectUri);
 
->>>>>>> 50ebf381
   try {
     const tokenParams = {
       code: code,
@@ -240,15 +189,9 @@
 }
 
 // 刷新访问令牌
-<<<<<<< HEAD
-async function refreshAccessToken(refreshToken, proxyConfig = null) {
-  const oAuth2Client = createOAuth2Client(null, proxyConfig);
-  
-=======
 async function refreshAccessToken(refreshToken) {
   const oAuth2Client = createOAuth2Client();
 
->>>>>>> 50ebf381
   try {
     // 设置 refresh_token
     oAuth2Client.setCredentials({
@@ -283,18 +226,11 @@
   }
 }
 
-// 创建 Gemini 账户（支持多种认证类型）
+// 创建 Gemini 账户
 async function createAccount(accountData) {
   const id = uuidv4();
   const now = new Date().toISOString();
-<<<<<<< HEAD
-  
-  // 确定认证类型
-  const authType = accountData.authType || 'code-assist'; // 默认为 code-assist (原有方式)
-  
-=======
-
->>>>>>> 50ebf381
+
   // 处理凭证数据
   let geminiOauth = null;
   let accessToken = '';
@@ -338,7 +274,6 @@
   const account = {
     id,
     platform: 'gemini', // 标识为 Gemini 账户
-    authType, // 认证类型: 'code-assist' | 'oauth-personal'
     name: accountData.name || 'Gemini Account',
     description: accountData.description || '',
     accountType: accountData.accountType || 'shared',
@@ -362,15 +297,9 @@
     // 项目 ID（Google Cloud/Workspace 账号需要）
     projectId: accountData.projectId || '',
     
-<<<<<<< HEAD
-    // oauth-personal 特有字段
-    userInfo: accountData.userInfo ? JSON.stringify(accountData.userInfo) : '',
-    
-=======
     // 支持的模型列表（可选）
     supportedModels: accountData.supportedModels || [], // 空数组表示支持所有模型
 
->>>>>>> 50ebf381
     // 时间戳
     createdAt: now,
     updatedAt: now,
@@ -389,13 +318,8 @@
   if (account.accountType === 'shared') {
     await client.sadd(SHARED_GEMINI_ACCOUNTS_KEY, id);
   }
-<<<<<<< HEAD
-  
-  logger.info(`Created Gemini account (${authType}): ${id}`);
-=======
 
   logger.info(`Created Gemini account: ${id}`);
->>>>>>> 50ebf381
   return account;
 }
 
@@ -564,7 +488,7 @@
 
     if (mappedAccountId) {
       const account = await getAccount(mappedAccountId);
-      if (account && account.isActive === 'true' && !(await isTokenExpired(account))) {
+      if (account && account.isActive === 'true' && !isTokenExpired(account)) {
         logger.debug(`Using sticky session account: ${mappedAccountId}`);
         return account;
       }
@@ -578,41 +502,9 @@
   if (apiKeyData.geminiAccountId) {
     const account = await getAccount(apiKeyData.geminiAccountId);
     if (account && account.isActive === 'true') {
-      
-      // 对于 oauth-personal 账户，检查是否需要设置
-      if (account.authType === 'oauth-personal' && !account.userTier) {
-        logger.info(`OAuth Personal account ${account.id} needs setup - initializing...`);
-        try {
-          await setupOAuthPersonalAccount(account.id);
-          // 重新获取更新后的账户信息
-          const updatedAccount = await getAccount(account.id);
-          if (updatedAccount) {
-            logger.info(`OAuth Personal account ${account.id} setup completed successfully`);
-            return updatedAccount;
-          } else {
-            logger.error(`Failed to retrieve updated account ${account.id} after setup`);
-          }
-        } catch (error) {
-          logger.error(`Failed to setup OAuth Personal account ${account.id}:`, error);
-          // 标记账户为错误状态
-          await updateAccount(account.id, {
-            status: 'error',
-            errorMessage: `Setup failed: ${error.message}`
-          });
-          // 继续尝试其他账户
-        }
-      } else if (account.authType === 'oauth-personal' && account.userTier) {
-        logger.debug(`OAuth Personal account ${account.id} already set up with tier: ${account.userTier}`);
-      }
-      
       // 检查 token 是否过期
-<<<<<<< HEAD
-      const isExpired = await isTokenExpired(account);
-      
-=======
       const isExpired = isTokenExpired(account);
 
->>>>>>> 50ebf381
       // 记录token使用情况
       logTokenUsage(account.id, account.name, 'gemini', account.expiresAt, isExpired);
 
@@ -659,13 +551,8 @@
   const selectedAccount = availableAccounts[0];
 
   // 检查并刷新 token
-<<<<<<< HEAD
-  const isExpired = await isTokenExpired(selectedAccount);
-  
-=======
   const isExpired = isTokenExpired(selectedAccount);
 
->>>>>>> 50ebf381
   // 记录token使用情况
   logTokenUsage(selectedAccount.id, selectedAccount.name, 'gemini', selectedAccount.expiresAt, isExpired);
 
@@ -686,69 +573,15 @@
   return selectedAccount;
 }
 
-// 检查 token 是否过期并验证有效性
-async function isTokenExpired(account) {
+// 检查 token 是否过期
+function isTokenExpired(account) {
   if (!account.expiresAt) return true;
 
   const expiryTime = new Date(account.expiresAt).getTime();
   const now = Date.now();
   const buffer = 10 * 1000; // 10秒缓冲
-<<<<<<< HEAD
-  
-  // 首先检查时间过期
-  if (now >= (expiryTime - buffer)) {
-    return true;
-  }
-  
-  // 对于 OAuth Personal 类型，进行额外的 token 验证
-  if (account.authType === 'oauth-personal' && account.accessToken) {
-    try {
-      const oAuth2Client = createOAuth2Client(null, account.proxy);
-      
-      // accessToken 已经在 getAccount 中解密过了，直接使用
-      const accessToken = account.accessToken;
-      const refreshToken = account.refreshToken;
-      
-      // 设置凭证
-      oAuth2Client.setCredentials({
-        access_token: accessToken,
-        refresh_token: refreshToken
-      });
-      
-      // 获取有效的 access token (这会验证并刷新如需要)
-      const { token } = await oAuth2Client.getAccessToken();
-      if (!token) {
-        logger.debug(`OAuth Personal token validation failed for account ${account.id}: no token returned`);
-        return true;
-      }
-      
-      // 如果 token 被刷新了，更新账户信息
-      const credentials = oAuth2Client.credentials;
-      if (credentials.access_token !== accessToken) {
-        logger.info(`OAuth Personal token refreshed for account ${account.id}`);
-        
-        // 更新账户的 token 信息
-        await updateAccount(account.id, {
-          accessToken: credentials.access_token,
-          refreshToken: credentials.refresh_token || refreshToken,
-          expiresAt: credentials.expiry_date ? new Date(credentials.expiry_date).toISOString() : account.expiresAt
-        });
-      }
-      
-      logger.debug(`OAuth Personal token validation successful for account ${account.id}`);
-      return false;
-    } catch (error) {
-      logger.debug(`OAuth Personal token validation failed for account ${account.id}:`, error.message);
-      return true;
-    }
-  }
-  
-  // 对于 code-assist 类型，只检查时间过期
-  return false;
-=======
 
   return now >= (expiryTime - buffer);
->>>>>>> 50ebf381
 }
 
 // 检查账户是否被限流
@@ -763,7 +596,7 @@
   return false;
 }
 
-// 刷新账户 token（支持不同认证类型）
+// 刷新账户 token
 async function refreshAccountToken(accountId) {
   let lockAcquired = false;
   let account = null;
@@ -810,26 +643,8 @@
     logger.info(`🔄 Starting token refresh for Gemini account: ${account.name} (${accountId})`);
 
     // account.refreshToken 已经是解密后的值（从 getAccount 返回）
-<<<<<<< HEAD
-    let newTokens = await refreshAccessToken(account.refreshToken);
-    
-    // 根据认证类型选择刷新方式
-    if (account.authType === 'oauth-personal') {
-      // 使用 oauth-personal 刷新方式
-      newTokens = await refreshOAuthPersonalToken(
-        accountId,
-        account.refreshToken, // 已经在 getAccount 中解密过了，不需要再次解密
-        account.proxy ? JSON.parse(account.proxy) : null
-      );
-    } else {
-      // 使用默认的 code-assist 方式刷新
-      newTokens = await refreshAccessToken(account.refreshToken, account.proxy); // 已经在 getAccount 中解密过了
-    }
-    
-=======
     const newTokens = await refreshAccessToken(account.refreshToken);
 
->>>>>>> 50ebf381
     // 更新账户信息
     const updates = {
       accessToken: newTokens.access_token,
@@ -850,15 +665,9 @@
       expiresAt: newTokens.expiry_date,
       scopes: newTokens.scope
     });
-<<<<<<< HEAD
-    
-    logger.info(`Refreshed token for Gemini account (${account.authType || 'code-assist'}): ${accountId} - Access Token: ${maskToken(newTokens.access_token)}`);
-    
-=======
 
     logger.info(`Refreshed token for Gemini account: ${accountId} - Access Token: ${maskToken(newTokens.access_token)}`);
 
->>>>>>> 50ebf381
     return newTokens;
   } catch (error) {
     // 记录刷新失败
@@ -907,615 +716,6 @@
   await updateAccount(accountId, updates);
 }
 
-<<<<<<< HEAD
-// ===== OAuth Personal 功能 =====
-
-// OAuth 会话存储
-const oauthSessions = new Map();
-
-// 获取可用端口
-async function getAvailablePort() {
-  return new Promise((resolve, reject) => {
-    const net = require('net');
-    const server = net.createServer();
-    
-    server.listen(0, () => {
-      const port = server.address().port;
-      server.close(() => resolve(port));
-    });
-    
-    server.on('error', reject);
-  });
-}
-
-// 生成 OAuth Personal User Code 授权 URL
-async function generateOAuthPersonalUserCodeAuth(accountId, proxyConfig = null) {
-  const oAuth2Client = createOAuth2Client(null, proxyConfig);
-  
-  // 生成 PKCE 参数
-  const codeVerifier = await oAuth2Client.generateCodeVerifierAsync();
-  const state = crypto.randomBytes(32).toString('hex');
-  
-  const authUrl = oAuth2Client.generateAuthUrl({
-    redirect_uri: 'https://codeassist.google.com/authcode',
-    access_type: 'offline',
-    scope: OAUTH_PERSONAL_SCOPES,
-    code_challenge_method: 'S256',
-    code_challenge: codeVerifier.codeChallenge,
-    state,
-    prompt: 'select_account'
-  });
-
-  // 存储会话信息
-  const sessionData = {
-    accountId,
-    codeVerifier: codeVerifier.codeVerifier,
-    state,
-    proxyConfig,
-    type: 'oauth_personal_user_code',
-    createdAt: Date.now()
-  };
-  
-  oauthSessions.set(state, sessionData);
-  
-  // 30分钟后清理
-  setTimeout(() => {
-    oauthSessions.delete(state);
-  }, 30 * 60 * 1000);
-
-  logger.info(`Generated oauth-personal user code auth URL for account: ${accountId}`);
-  
-  return {
-    authUrl,
-    state,
-    instructions: {
-      step1: 'Copy the URL and open it in your browser',
-      step2: 'Sign in with your personal Google account',  
-      step3: 'Copy the authorization code from the result page',
-      step4: 'Return the code to complete authentication'
-    }
-  };
-}
-
-// 交换 OAuth Personal User Code
-async function exchangeOAuthPersonalUserCode(code, state) {
-  const sessionData = oauthSessions.get(state);
-  if (!sessionData || sessionData.type !== 'oauth_personal_user_code') {
-    throw new Error('Invalid or expired OAuth session');
-  }
-
-  const oAuth2Client = createOAuth2Client(null, sessionData.proxyConfig);
-  
-  try {
-    const { tokens } = await oAuth2Client.getToken({
-      code,
-      codeVerifier: sessionData.codeVerifier,
-      redirect_uri: 'https://codeassist.google.com/authcode'
-    });
-
-    // 获取用户信息
-    oAuth2Client.setCredentials(tokens);
-    const userInfo = await fetchUserInfo(oAuth2Client);
-    
-    // 清理会话
-    oauthSessions.delete(state);
-    
-    logger.success(`OAuth-personal user code authentication successful for account: ${sessionData.accountId}`);
-    
-    return {
-      tokens,
-      userInfo,
-      accountId: sessionData.accountId
-    };
-    
-  } catch (error) {
-    oauthSessions.delete(state);
-    logger.error(`Failed to exchange oauth-personal user code for account ${sessionData.accountId}:`, error);
-    throw new Error('Failed to exchange authorization code');
-  }
-}
-
-// 交换 OAuth Personal User Code (通过 accountId)
-async function exchangeOAuthPersonalUserCodeByAccountId(code, accountId) {
-  // 查找所有未过期的会话，找到匹配的 accountId
-  let targetSessionData = null;
-  let targetState = null;
-  
-  for (const [state, sessionData] of oauthSessions) {
-    if (sessionData.type === 'oauth_personal_user_code' && 
-        sessionData.accountId === accountId &&
-        (Date.now() - sessionData.createdAt) < 30 * 60 * 1000) { // 30分钟内
-      targetSessionData = sessionData;
-      targetState = state;
-      break;
-    }
-  }
-  
-  if (!targetSessionData) {
-    throw new Error('No valid OAuth session found for this account. Please generate a new authorization URL.');
-  }
-
-  const oAuth2Client = createOAuth2Client(null, targetSessionData.proxyConfig);
-  
-  try {
-    const { tokens } = await oAuth2Client.getToken({
-      code,
-      codeVerifier: targetSessionData.codeVerifier,
-      redirect_uri: 'https://codeassist.google.com/authcode'
-    });
-
-    // 获取用户信息
-    oAuth2Client.setCredentials(tokens);
-    const userInfo = await fetchUserInfo(oAuth2Client);
-    
-    // 清理会话
-    oauthSessions.delete(targetState);
-    
-    logger.success(`OAuth-personal user code authentication successful for account: ${accountId} (via accountId)`);
-    
-    return {
-      tokens,
-      userInfo,
-      accountId: accountId
-    };
-    
-  } catch (error) {
-    oauthSessions.delete(targetState);
-    logger.error(`Failed to exchange oauth-personal user code for account ${accountId}:`, error);
-    throw new Error('Failed to exchange authorization code');
-  }
-}
-
-// 交换 OAuth Personal User Code (自动查找会话)
-async function exchangeOAuthPersonalUserCodeAuto(code) {
-  // 查找所有未过期的 oauth-personal 会话
-  let targetSessionData = null;
-  let targetState = null;
-  
-  // 遍历所有会话，找到最新的未过期会话
-  for (const [state, sessionData] of oauthSessions) {
-    if (sessionData.type === 'oauth_personal_user_code' && 
-        (Date.now() - sessionData.createdAt) < 30 * 60 * 1000) { // 30分钟内
-      // 如果找到多个，使用最新的一个
-      if (!targetSessionData || sessionData.createdAt > targetSessionData.createdAt) {
-        targetSessionData = sessionData;
-        targetState = state;
-      }
-    }
-  }
-  
-  if (!targetSessionData) {
-    throw new Error('No valid OAuth session found. Please generate a new authorization URL.');
-  }
-
-  const oAuth2Client = createOAuth2Client(null, targetSessionData.proxyConfig);
-  
-  try {
-    const { tokens } = await oAuth2Client.getToken({
-      code,
-      codeVerifier: targetSessionData.codeVerifier,
-      redirect_uri: 'https://codeassist.google.com/authcode'
-    });
-
-    // 获取用户信息
-    oAuth2Client.setCredentials(tokens);
-    const userInfo = await fetchUserInfo(oAuth2Client);
-    
-    // 清理会话
-    oauthSessions.delete(targetState);
-    
-    logger.success(`OAuth-personal user code authentication successful for account: ${targetSessionData.accountId} (auto-found)`);
-    
-    return {
-      tokens,
-      userInfo,
-      accountId: targetSessionData.accountId
-    };
-    
-  } catch (error) {
-    oauthSessions.delete(targetState);
-    logger.error(`Failed to exchange oauth-personal user code for account ${targetSessionData.accountId}:`, error);
-    throw new Error('Failed to exchange authorization code');
-  }
-}
-
-// 生成 OAuth Personal Web 授权流程
-async function generateOAuthPersonalWebAuth(accountId, proxyConfig = null) {
-  const port = await getAvailablePort();
-  const redirectUri = `http://localhost:${port}/oauth2callback`;
-  const state = crypto.randomBytes(32).toString('hex');
-  
-  const oAuth2Client = createOAuth2Client(null, proxyConfig);
-  
-  const authUrl = oAuth2Client.generateAuthUrl({
-    redirect_uri: redirectUri,
-    access_type: 'offline',
-    scope: OAUTH_PERSONAL_SCOPES,
-    state,
-    prompt: 'select_account'
-  });
-
-  const loginCompletePromise = new Promise((resolve, reject) => {
-    const server = http.createServer(async (req, res) => {
-      try {
-        if (req.url.indexOf('/oauth2callback') === -1) {
-          res.writeHead(302, { Location: SIGN_IN_FAILURE_URL });
-          res.end();
-          reject(new Error('Unexpected request: ' + req.url));
-          return;
-        }
-
-        const qs = new url.URL(req.url, 'http://localhost:3000').searchParams;
-        
-        if (qs.get('error')) {
-          res.writeHead(302, { Location: SIGN_IN_FAILURE_URL });
-          res.end();
-          reject(new Error(`OAuth error: ${qs.get('error')}`));
-          return;
-        }
-
-        if (qs.get('state') !== state) {
-          res.end('State mismatch. Possible CSRF attack');
-          reject(new Error('State mismatch. Possible CSRF attack'));
-          return;
-        }
-
-        if (qs.get('code')) {
-          const { tokens } = await oAuth2Client.getToken({
-            code: qs.get('code'),
-            redirect_uri: redirectUri
-          });
-
-          // 获取用户信息
-          oAuth2Client.setCredentials(tokens);
-          const userInfo = await fetchUserInfo(oAuth2Client);
-
-          res.writeHead(302, { Location: SIGN_IN_SUCCESS_URL });
-          res.end();
-          
-          server.close();
-          resolve({
-            tokens,
-            userInfo,
-            accountId
-          });
-        } else {
-          res.end('Missing code parameter');
-          reject(new Error('Missing code parameter'));
-        }
-      } catch (error) {
-        res.writeHead(500);
-        res.end('Server error: ' + error.message);
-        server.close();
-        reject(error);
-      }
-    });
-
-    server.listen(port, () => {
-      logger.info(`OAuth Personal web server listening on http://localhost:${port}`);
-    });
-
-    // 10分钟超时
-    setTimeout(() => {
-      server.close();
-      reject(new Error('OAuth flow timeout'));
-    }, 10 * 60 * 1000);
-  });
-
-  return {
-    authUrl,
-    port,
-    loginCompletePromise,
-    instructions: [
-      '1. Click the authorization URL to open it in your browser',
-      '2. Sign in with your personal Google account',
-      '3. Grant the requested permissions',
-      '4. The browser will automatically return to complete the process',
-      '5. Close the browser tab when you see the success message'
-    ]
-  };
-}
-
-// 获取用户信息
-async function fetchUserInfo(oAuth2Client) {
-  try {
-    const { token } = await oAuth2Client.getAccessToken();
-    if (!token) return null;
-
-    const response = await fetch('https://www.googleapis.com/oauth2/v2/userinfo', {
-      headers: {
-        Authorization: `Bearer ${token}`
-      }
-    });
-
-    if (!response.ok) {
-      logger.error('Failed to fetch user info:', response.status, response.statusText);
-      return null;
-    }
-
-    return await response.json();
-  } catch (error) {
-    logger.error('Error retrieving user info:', error);
-    return null;
-  }
-}
-
-// 刷新 OAuth Personal 访问令牌
-async function refreshOAuthPersonalToken(accountId, refreshToken, proxyConfig = null) {
-  const oAuth2Client = createOAuth2Client(null, proxyConfig);
-  
-  try {
-    oAuth2Client.setCredentials({
-      refresh_token: refreshToken
-    });
-
-    const { credentials } = await oAuth2Client.refreshAccessToken();
-    
-    logger.info(`OAuth-personal access token refreshed for account: ${accountId}`);
-    
-    return {
-      access_token: credentials.access_token,
-      refresh_token: credentials.refresh_token || refreshToken,
-      scope: credentials.scope || OAUTH_PERSONAL_SCOPES.join(' '),
-      token_type: credentials.token_type || 'Bearer',
-      expiry_date: credentials.expiry_date
-    };
-  } catch (error) {
-    logger.error(`Failed to refresh oauth-personal access token for account ${accountId}:`, error);
-    throw new Error('Failed to refresh access token');
-  }
-}
-
-// 获取有效的 OAuth Personal 访问令牌
-async function getOAuthPersonalValidToken(accountId, proxyConfig = null) {
-  try {
-    const account = await getAccount(accountId);
-    if (!account || account.authType !== 'oauth-personal') {
-      logger.debug(`Account ${accountId} not found or not oauth-personal type`);
-      return null;
-    }
-
-    // 检查是否过期 (给10秒缓冲)
-    const now = Date.now();
-    const expiryTime = account.expiresAt ? new Date(account.expiresAt).getTime() : 0;
-    const buffer = 10 * 1000;
-
-    if (now < (expiryTime - buffer)) {
-      logger.debug(`Valid oauth-personal access token found for account: ${accountId}`);
-      return decrypt(account.accessToken);
-    }
-
-    // 如果过期，尝试刷新
-    if (account.refreshToken) {
-      try {
-        const newCredentials = await refreshOAuthPersonalToken(
-          accountId, 
-          decrypt(account.refreshToken), 
-          account.proxy ? JSON.parse(account.proxy) : proxyConfig
-        );
-        
-        // 更新账户
-        await updateAccount(accountId, {
-          accessToken: newCredentials.access_token,
-          refreshToken: newCredentials.refresh_token,
-          expiresAt: new Date(newCredentials.expiry_date).toISOString(),
-          lastRefreshAt: new Date().toISOString(),
-          geminiOauth: JSON.stringify(newCredentials)
-        });
-        
-        return newCredentials.access_token;
-      } catch (error) {
-        logger.error(`Failed to refresh oauth-personal token for account ${accountId}:`, error);
-        return null;
-      }
-    }
-
-    logger.debug(`No refresh token available for oauth-personal account: ${accountId}`);
-    return null;
-  } catch (error) {
-    logger.error(`Error getting oauth-personal valid token for account ${accountId}:`, error);
-    return null;
-  }
-}
-
-// 清除 OAuth Personal 凭证缓存
-async function clearOAuthPersonalCredentials(accountId) {
-  try {
-    const account = await getAccount(accountId);
-    if (account && account.authType === 'oauth-personal') {
-      await updateAccount(accountId, {
-        accessToken: '',
-        refreshToken: '',
-        geminiOauth: '',
-        expiresAt: '',
-        status: 'inactive'
-      });
-      
-      logger.info(`Cleared oauth-personal credentials for account: ${accountId}`);
-      return true;
-    }
-    return false;
-  } catch (error) {
-    logger.error(`Failed to clear oauth-personal credentials for account ${accountId}:`, error);
-    throw error;
-  }
-}
-
-// 设置 OAuth Personal 账户 - 实现 Code Assist 初始化流程
-async function setupOAuthPersonalAccount(accountId) {
-  try {
-    const account = await getAccount(accountId);
-    if (!account || account.authType !== 'oauth-personal') {
-      throw new Error(`Account ${accountId} is not an oauth-personal account`);
-    }
-
-    // 获取有效的访问令牌
-    const accessToken = await getOAuthPersonalValidToken(accountId);
-    
-    // 创建 OAuth2 客户端进行 Code Assist API 调用
-    const oAuth2Client = createOAuth2Client(null, account.proxy);
-    oAuth2Client.setCredentials({
-      access_token: accessToken,
-      refresh_token: account.refreshToken
-    });
-
-    logger.info(`Setting up OAuth Personal account: ${accountId}`);
-
-    // 步骤1: 调用 loadCodeAssist 获取用户信息
-    const loadCodeAssistUrl = 'https://cloudcode-pa.googleapis.com/v1internal:loadCodeAssist';
-    const loadCodeAssistData = {
-      cloudaicompanionProject: account.projectId || undefined,
-      metadata: {
-        ideType: 'IDE_UNSPECIFIED',
-        platform: 'PLATFORM_UNSPECIFIED', 
-        pluginType: 'GEMINI',
-        duetProject: account.projectId || undefined
-      }
-    };
-
-    const loadResponse = await fetch(loadCodeAssistUrl, {
-      method: 'POST',
-      headers: {
-        'Authorization': `Bearer ${accessToken}`,
-        'Content-Type': 'application/json'
-      },
-      body: JSON.stringify(loadCodeAssistData)
-    });
-
-    if (!loadResponse.ok) {
-      const errorData = await loadResponse.text();
-      logger.error(`loadCodeAssist failed for account ${accountId}:`, errorData);
-      throw new Error(`loadCodeAssist failed: ${loadResponse.status} ${errorData}`);
-    }
-
-    const loadResult = await loadResponse.json();
-    logger.debug(`loadCodeAssist result for account ${accountId}:`, JSON.stringify(loadResult, null, 2));
-
-    // 如果服务器返回了项目ID，更新账户信息
-    let projectId = account.projectId;
-    if (!projectId && loadResult.cloudaicompanionProject) {
-      projectId = loadResult.cloudaicompanionProject;
-      logger.info(`Auto-discovered project ID for account ${accountId}: ${projectId}`);
-    }
-
-    // 获取用户层级信息
-    const tier = getOnboardTier(loadResult);
-    logger.debug(`User tier for account ${accountId}:`, tier);
-
-    // 步骤2: 调用 onboardUser 完成用户入驻
-    const onboardUserUrl = 'https://cloudcode-pa.googleapis.com/v1internal:onboardUser';
-    const onboardUserData = {
-      tierId: tier.id,
-      cloudaicompanionProject: projectId,
-      metadata: {
-        ideType: 'IDE_UNSPECIFIED',
-        platform: 'PLATFORM_UNSPECIFIED',
-        pluginType: 'GEMINI',
-        duetProject: projectId
-      }
-    };
-
-    const onboardResponse = await fetch(onboardUserUrl, {
-      method: 'POST',
-      headers: {
-        'Authorization': `Bearer ${accessToken}`,
-        'Content-Type': 'application/json'
-      },
-      body: JSON.stringify(onboardUserData)
-    });
-
-    if (!onboardResponse.ok) {
-      const errorData = await onboardResponse.text();
-      logger.error(`onboardUser failed for account ${accountId}:`, errorData);
-      throw new Error(`onboardUser failed: ${onboardResponse.status} ${errorData}`);
-    }
-
-    let onboardResult = await onboardResponse.json();
-    logger.debug(`onboardUser initial result for account ${accountId}:`, JSON.stringify(onboardResult, null, 2));
-
-    // 轮询直到 onboardUser 操作完成
-    while (!onboardResult.done) {
-      logger.debug(`Waiting for onboardUser completion for account ${accountId}...`);
-      await new Promise(resolve => setTimeout(resolve, 5000));
-      
-      const pollResponse = await fetch(onboardUserUrl, {
-        method: 'POST',
-        headers: {
-          'Authorization': `Bearer ${accessToken}`,
-          'Content-Type': 'application/json'
-        },
-        body: JSON.stringify(onboardUserData)
-      });
-
-      if (!pollResponse.ok) {
-        const errorData = await pollResponse.text();
-        logger.error(`onboardUser polling failed for account ${accountId}:`, errorData);
-        break;
-      }
-
-      onboardResult = await pollResponse.json();
-      logger.debug(`onboardUser polling result for account ${accountId}:`, JSON.stringify(onboardResult, null, 2));
-    }
-
-    // 更新账户信息，使用最终的项目ID
-    const finalProjectId = onboardResult.response?.cloudaicompanionProject?.id || projectId || '';
-    const updateData = {
-      status: 'active',
-      errorMessage: '',
-      userTier: tier.id
-    };
-
-    if (finalProjectId && finalProjectId !== account.projectId) {
-      updateData.projectId = finalProjectId;
-      logger.info(`Updated project ID for account ${accountId}: ${finalProjectId}`);
-    }
-
-    await updateAccount(accountId, updateData);
-
-    logger.info(`OAuth Personal account setup completed for ${accountId}, project: ${finalProjectId}, tier: ${tier.id}`);
-    
-    return {
-      projectId: finalProjectId,
-      userTier: tier.id,
-      setupComplete: true
-    };
-
-  } catch (error) {
-    logger.error(`Failed to setup OAuth Personal account ${accountId}:`, error);
-    
-    // 标记账户为错误状态
-    await updateAccount(accountId, {
-      status: 'error',
-      errorMessage: error.message
-    });
-    
-    throw error;
-  }
-}
-
-// 辅助函数：获取入驻层级
-function getOnboardTier(loadResponse) {
-  if (loadResponse.currentTier) {
-    return loadResponse.currentTier;
-  }
-  
-  // 查找默认层级
-  for (const tier of loadResponse.allowedTiers || []) {
-    if (tier.isDefault) {
-      return tier;
-    }
-  }
-  
-  // 如果没有找到，使用 LEGACY 层级
-  return {
-    name: '',
-    description: '',
-    id: 'LEGACY',
-    userDefinedCloudaicompanionProject: true
-  };
-}
-
-=======
 // 获取配置的OAuth客户端 - 参考GeminiCliSimulator的getOauthClient方法
 async function getOauthClient(accessToken, refreshToken) {
   const client = new OAuth2Client({
@@ -1848,7 +1048,6 @@
 
 
 
->>>>>>> 50ebf381
 module.exports = {
   generateAuthUrl,
   pollAuthorizationStatus,
@@ -1873,17 +1072,5 @@
   generateContent,
   generateContentStream,
   OAUTH_CLIENT_ID,
-  OAUTH_SCOPES,
-  
-  // OAuth Personal 功能
-  generateOAuthPersonalUserCodeAuth,
-  exchangeOAuthPersonalUserCode,
-  exchangeOAuthPersonalUserCodeByAccountId, // 通过 accountId 交换
-  exchangeOAuthPersonalUserCodeAuto, // 自动查找会话并交换
-  generateOAuthPersonalWebAuth,
-  refreshOAuthPersonalToken,
-  getOAuthPersonalValidToken,
-  clearOAuthPersonalCredentials,
-  fetchUserInfo,
-  setupOAuthPersonalAccount
-};+  OAUTH_SCOPES
+};
