--- conflicted
+++ resolved
@@ -19,10 +19,8 @@
 const apiStatsRoutes = require('./routes/apiStats')
 const geminiRoutes = require('./routes/geminiRoutes')
 const openaiGeminiRoutes = require('./routes/openaiGeminiRoutes')
-const standardGeminiRoutes = require('./routes/standardGeminiRoutes')
 const openaiClaudeRoutes = require('./routes/openaiClaudeRoutes')
 const openaiRoutes = require('./routes/openaiRoutes')
-const droidRoutes = require('./routes/droidRoutes')
 const userRoutes = require('./routes/userRoutes')
 const azureOpenaiRoutes = require('./routes/azureOpenaiRoutes')
 const webhookRoutes = require('./routes/webhook')
@@ -186,13 +184,6 @@
       logger.info(`📍 Admin SPA path resolved to: ${adminSpaPath}`)
       logger.info(`📂 Admin SPA path exists: ${fs.existsSync(adminSpaPath)}`)
       if (fs.existsSync(adminSpaPath)) {
-<<<<<<< HEAD
-        
-        // 🎯 静态资源处理 - 优先处理所有静态文件
-        this.app.get('/assets/*', (req, res) => {
-          const requestPath = req.path.replace('/assets/', 'assets/')
-          const filePath = path.join(adminSpaPath, requestPath)
-=======
         logger.info('✅ Admin SPA dist directory found, mounting routes...')
         // 处理不带斜杠的路径，重定向到带斜杠的路径
         this.app.get('/admin-next', (req, res) => {
@@ -221,7 +212,6 @@
           }
 
           const requestPath = req.path.replace('/admin-next/', '')
->>>>>>> 32b22171
 
           // 安全检查
           if (
@@ -232,30 +222,32 @@
             return res.status(400).json({ error: 'Invalid path' })
           }
 
-          // 如果文件存在
+          // 检查是否为静态资源
+          const filePath = path.join(adminSpaPath, requestPath)
+
+          // 如果文件存在且是静态资源
           if (fs.existsSync(filePath) && fs.statSync(filePath).isFile()) {
-            // 设置长期缓存
-            res.setHeader('Cache-Control', 'public, max-age=31536000, immutable')
+            // 设置缓存头
+            if (filePath.endsWith('.js') || filePath.endsWith('.css')) {
+              res.setHeader('Cache-Control', 'public, max-age=31536000, immutable')
+            } else if (filePath.endsWith('.html')) {
+              res.setHeader('Cache-Control', 'no-cache, no-store, must-revalidate')
+            }
             return res.sendFile(filePath)
           }
 
-          return res.status(404).send('Asset not found')
-        })
-
-        // 🔄 向后兼容：保持 /admin-next/ 路径工作（重定向到 /api-stats）
-        this.app.get('/admin-next', (req, res) => {
-          res.redirect(301, '/api-stats')
-        })
-        
-        this.app.get('/admin-next/*', (req, res) => {
-          // 从 /admin-next/xxx 重定向到 /xxx
-          const newPath = req.path.replace('/admin-next', '') || '/api-stats'
-          res.redirect(301, newPath)
-        })
-
-        logger.info('✅ Vue SPA static files mounted at / with /admin-next compatibility')
+          // 如果是静态资源但文件不存在
+          if (requestPath.match(/\.(js|css|png|jpg|jpeg|gif|svg|ico|woff|woff2|ttf)$/i)) {
+            return res.status(404).send('Not found')
+          }
+
+          // 其他所有路径返回 index.html（SPA 路由）
+          res.sendFile(path.join(adminSpaPath, 'index.html'))
+        })
+
+        logger.info('✅ Admin SPA (next) static files mounted at /admin-next/')
       } else {
-        logger.warn('⚠️ Vue SPA dist directory not found, skipping static file serving')
+        logger.warn('⚠️ Admin SPA dist directory not found, skipping /admin-next route')
       }
 
       // 🛣️ 路由
@@ -277,19 +269,9 @@
       this.app.use('/azure', azureOpenaiRoutes)
       this.app.use('/admin/webhook', webhookRoutes)
 
-      // 🏠 根路径服务 Landing Page
+      // 🏠 根路径重定向到新版管理界面
       this.app.get('/', (req, res) => {
-        // 检查 Vue SPA 的 index.html 是否存在
-        const adminSpaPath = path.join(__dirname, '..', 'web', 'admin-spa', 'dist')
-        const indexPath = path.join(adminSpaPath, 'index.html')
-        
-        if (fs.existsSync(indexPath)) {
-          res.setHeader('Cache-Control', 'no-cache, no-store, must-revalidate')
-          return res.sendFile(indexPath)
-        } else {
-          logger.error('❌ Landing page index.html not found at:', indexPath)
-          return res.status(404).send('Landing page not found')
-        }
+        res.redirect('/admin-next/api-stats')
       })
 
       // 🏥 增强的健康检查端点
@@ -374,38 +356,7 @@
         }
       })
 
-      // 🎨 Vue SPA 路由回退 - 处理所有非API路径
-      this.app.get('*', (req, res) => {
-        // 检查是否为API路径或已知的后端路径
-        const apiPaths = ['/api/', '/admin/', '/users/', '/web/', '/apiStats/', '/gemini/', '/openai/', '/azure/', '/health', '/metrics']
-        const isApiPath = apiPaths.some(path => req.path.startsWith(path))
-        
-        if (isApiPath) {
-          // API 路径返回 404
-          return res.status(404).json({
-            error: 'Not Found',
-            message: `API route ${req.originalUrl} not found`,
-            timestamp: new Date().toISOString()
-          })
-        }
-        
-        // 其他所有路径都返回 Vue SPA
-        const adminSpaPath = path.join(__dirname, '..', 'web', 'admin-spa', 'dist')
-        const indexPath = path.join(adminSpaPath, 'index.html')
-        
-        if (fs.existsSync(indexPath)) {
-          res.setHeader('Cache-Control', 'no-cache, no-store, must-revalidate')
-          return res.sendFile(indexPath)
-        } else {
-          return res.status(404).json({
-            error: 'Not Found',
-            message: 'Vue SPA not found',
-            timestamp: new Date().toISOString()
-          })
-        }
-      })
-      
-      // 🚫 非GET请求的404处理
+      // 🚫 404 处理
       this.app.use('*', (req, res) => {
         res.status(404).json({
           error: 'Not Found',
