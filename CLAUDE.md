--- conflicted
+++ resolved
@@ -97,38 +97,28 @@
 
 ### 基本开发命令
 
-````bash
+```bash
 # 安装依赖和初始化
 npm install
 npm run setup                  # 生成配置和管理员凭据
 npm run install:web           # 安装Web界面依赖
 
 # 开发和运行
-<<<<<<< HEAD
-npm run dev                   # 开发模式（热重载）
-npm start                     # 生产模式
-npm test                      # 运行测试
-npm run lint                  # 代码检查和自动修复
-npm run lint:check            # 代码检查（不自动修复）
-npm run format                # Prettier格式化所有文件
-npm run format:check          # 检查格式但不修复
+npm run dev                   # 开发模式（热重载，使用nodemon）
+npm start                     # 生产模式（执行lint后启动）
+npm test                      # 运行测试（Jest + SuperTest）
+npm run lint                  # 代码检查并自动修复
+npm run lint:check            # 仅检查代码风格
+
+# 代码格式化
+npm run format                # 格式化所有代码（Prettier）
+npm run format:check          # 检查代码格式但不修复
 
 # Web界面开发
 cd web/admin-spa
 npm run dev                   # 前端开发服务器
 npm run build                 # 构建前端
 npm run lint                  # 前端代码检查
-=======
-npm run dev                   # 开发模式（热重载，使用nodemon）
-npm start                     # 生产模式（执行lint后启动）
-npm test                      # 运行测试（Jest + SuperTest）
-npm run lint                  # 代码检查并自动修复
-npm run lint:check            # 仅检查代码风格
-
-# 代码格式化
-npm run format                # 格式化所有代码
-npm run format:check          # 检查代码格式
->>>>>>> 32b22171
 
 # Docker部署
 docker-compose up -d          # 推荐方式
@@ -142,16 +132,15 @@
 npm run service:start         # 前台启动
 npm run service:status        # 查看服务状态
 npm run service:logs          # 查看日志
-<<<<<<< HEAD
 npm run service:logs:follow   # 实时跟踪日志
 npm run service:stop          # 停止服务
 npm run service:restart       # 重启服务
 npm run service:restart:daemon # 后台重启
 
 # 数据管理和迁移
-npm run data:export           # 导出数据
-npm run data:import           # 导入数据
-npm run data:export:sanitized # 导出脱敏数据
+npm run data:export           # 导出所有Redis数据
+npm run data:import           # 导入Redis数据
+npm run data:export:sanitized # 导出数据（脱敏处理）
 npm run data:debug            # 调试Redis键
 npm run migrate:apikey-expiry # 迁移API Key过期时间
 npm run migrate:apikey-expiry:dry # 迁移预演（不实际执行）
@@ -165,24 +154,6 @@
 npm run monitor               # 增强监控脚本
 npm run status                # 统一状态检查
 npm run status:detail         # 详细状态信息
-=======
-npm run service:logs:follow   # 实时查看日志
-npm run service:stop          # 停止服务
-npm run service:restart:daemon # 重启服务
-
-# 构建和部署
-npm run build:web             # 构建前端界面（Vite）
-npm run docker:build          # 构建Docker镜像
-
-# 数据管理
-npm run data:export           # 导出所有Redis数据
-npm run data:import           # 导入Redis数据
-npm run data:export:sanitized # 导出数据（脱敏处理）
-npm run migrate:apikey-expiry # 迁移API Key过期数据
-
-# 模型定价
-npm run update:pricing        # 更新模型定价信息
->>>>>>> 32b22171
 
 ### 开发环境配置
 必须配置的环境变量：
@@ -197,7 +168,7 @@
 cp config/config.example.js config/config.js
 cp .env.example .env
 npm run setup  # 自动生成密钥并创建管理员账户
-````
+```
 
 ## Web界面功能
 
@@ -219,23 +190,6 @@
 
 ## 重要端点
 
-<<<<<<< HEAD
-### API转发端点（主要客户端接口）
-
-- `POST /api/v1/messages` - Claude API消息处理（支持流式）
-- `GET /api/v1/models` - 模型列表（兼容性）
-- `GET /api/v1/usage` - 使用统计查询
-- `GET /api/v1/key-info` - API Key信息
-
-### 多服务端点（不同AI服务）
-
-- `POST /claude/*` - Claude服务端点
-- `POST /gemini/*` - Gemini服务端点  
-- `POST /openai/*` - OpenAI兼容端点
-- `POST /openai-gemini/*` - OpenAI格式转发到Gemini
-- `POST /openai-claude/*` - OpenAI格式转发到Claude
-- `POST /azure-openai/*` - Azure OpenAI端点
-=======
 ### API转发端点（多路由支持）
 
 **Claude API路由**:
@@ -243,7 +197,7 @@
 - `POST /api/v1/messages` - 标准Claude API消息端点（支持SSE流式）
 - `POST /claude/v1/messages` - Claude API别名路由
 - `GET /api/v1/models` - 模型列表
-- `GET /api/v1/usage` - 使用统计
+- `GET /api/v1/usage` - 使用统计查询
 - `GET /api/v1/key-info` - API Key信息
 
 **Droid (Factory.ai) 路由**:
@@ -262,7 +216,6 @@
 - `POST /openai/v1/chat/completions` - OpenAI Responses格式（Codex）
 - `POST /openai/claude/v1/chat/completions` - OpenAI转Claude格式
 - `POST /openai/gemini/v1/chat/completions` - OpenAI转Gemini格式
->>>>>>> 32b22171
 
 ### OAuth管理端点
 
@@ -271,10 +224,6 @@
 - `POST /admin/claude-accounts/generate-auth-url` - 生成OAuth授权URL（含代理）
 - `POST /admin/claude-accounts/exchange-code` - 交换authorization code
 - `POST /admin/claude-accounts` - 创建OAuth账户
-<<<<<<< HEAD
-- `GET /admin/claude-accounts` - 获取Claude账户列表
-- `POST /admin/gemini-accounts` - 管理Gemini账户
-=======
 - `PUT /admin/claude-accounts/:id` - 更新账户配置
 - `DELETE /admin/claude-accounts/:id` - 删除账户
 
@@ -288,28 +237,15 @@
 
 - `POST /admin/gemini-accounts` - 创建Gemini账户
 - `POST /admin/gemini-accounts/:id/refresh-token` - 手动刷新token
->>>>>>> 32b22171
-
-### 系统和管理端点
+
+### 系统端点
 
 - `GET /health` - 健康检查（包含Redis、Logger状态）
 - `GET /metrics` - 系统指标（内存、Redis统计）
 - `GET /web` - 旧版Web管理界面
 - `GET /admin-next/` - 新版SPA管理界面
 - `GET /admin/dashboard` - 系统概览数据
-<<<<<<< HEAD
-- `GET /admin/api-keys` - API Key管理
-- `POST /admin/api-keys` - 创建新API Key
 - `GET /admin/logs` - 实时日志查看
-- `GET /api/stats/*` - 统计数据端点
-
-### Webhook端点
-
-- `POST /webhook/*` - Webhook配置和触发端点
-- 支持自定义Webhook配置和事件通知
-=======
-- `GET /admin/logs` - 实时日志查看
->>>>>>> 32b22171
 
 ## 故障排除
 
@@ -345,11 +281,7 @@
   - API Key管理：`npm run cli keys list`
   - 账户管理：`npm run cli accounts list`
 - **Web界面**: 实时日志查看和系统监控
-  - 访问：`http://localhost:3000/web`
-  - 实时日志页面查看最新日志条目
-- **健康检查**: `/health` 端点提供系统状态
-- **测试脚本**: 专用测试脚本用于特定功能验证
-  - Gemini刷新测试：`node scripts/test-gemini-refresh.js`
+- **健康检查**: /health端点提供系统状态
 
 ## 开发最佳实践
 
@@ -408,40 +340,9 @@
 ### 开发工作流
 
 - **功能开发**: 始终从理解现有代码开始，重用已有的服务和模式
-- **调试流程**: 
-  - 使用 Winston 日志系统（`logs/` 目录）
-  - Web 界面实时日志查看（`/admin/logs`）
-  - CLI 状态工具（`npm run cli status`）
-  - 实时日志跟踪：`npm run service:logs:follow`
-- **请求调试**:
-  - 查看请求流：检查 `authenticateApiKey` 中间件日志
-  - 账户选择：查看 `unifiedClaudeScheduler` 或对应调度器日志
-  - 代理配置：检查 `ProxyHelper` 相关日志
-  - Token刷新：查看 `tokenRefreshService` 和专用错误日志
-- **性能调试**:
-  - Redis性能：使用 `redis-cli monitor` 监控Redis操作
-  - 连接池状态：检查 `cacheMonitor` 工具输出
-  - 内存使用：`npm run monitor` 脚本
+- **调试流程**: 使用 Winston 日志 + Web 界面实时日志查看 + CLI 状态工具
 - **代码审查**: 关注安全性（加密存储）、性能（异步处理）、错误处理
 - **部署前检查**: 运行 lint → 测试 CLI 功能 → 检查日志 → Docker 构建
-
-### 常见开发任务
-
-- **添加新的AI服务支持**:
-  1. 创建 `{service}AccountService.js` 和 `{service}RelayService.js`
-  2. 实现统一调度器 `unified{Service}Scheduler.js`
-  3. 添加路由到 `src/routes/{service}Routes.js`
-  4. 更新 `src/app.js` 中的路由注册
-
-- **修改认证逻辑**:
-  1. 检查 `src/middleware/auth.js` 中的 `authenticateApiKey`
-  2. 修改 `src/services/apiKeyService.js` 相关验证逻辑
-  3. 测试不同API Key格式和限流功能
-
-- **调整代理配置**:
-  1. 修改 `src/utils/proxyHelper.js`
-  2. 检查各服务中的代理使用（如 `claudeRelayService.js`）
-  3. 测试SOCKS5和HTTP代理支持
 
 ### 常见文件位置
 
