<template>
  <div class="tab-content">
    <div class="card p-4 sm:p-6">
      <div class="mb-4 flex flex-col gap-4 sm:mb-6">
        <div>
          <h3 class="mb-1 text-lg font-bold text-gray-900 dark:text-gray-100 sm:mb-2 sm:text-xl">
            API Keys 管理
          </h3>
          <p class="text-sm text-gray-600 dark:text-gray-400 sm:text-base">
            管理和监控您的 API 密钥
          </p>
        </div>
        <div class="flex flex-col gap-3 sm:flex-row sm:items-center sm:justify-between">
          <!-- 筛选器组 -->
          <div class="flex flex-col gap-3 sm:flex-row sm:flex-wrap sm:items-center sm:gap-3">
            <!-- 时间范围筛选 -->
            <div class="group relative min-w-[140px]">
              <div
                class="absolute -inset-0.5 rounded-lg bg-gradient-to-r from-blue-500 to-purple-500 opacity-0 blur transition duration-300 group-hover:opacity-20"
              ></div>
              <CustomDropdown
                v-model="apiKeyStatsTimeRange"
                icon="fa-calendar-alt"
                icon-color="text-blue-500"
                :options="timeRangeOptions"
                placeholder="选择时间范围"
                @change="loadApiKeys()"
              />
            </div>

            <!-- 标签筛选器 -->
            <div class="group relative min-w-[140px]">
              <div
                class="absolute -inset-0.5 rounded-lg bg-gradient-to-r from-purple-500 to-pink-500 opacity-0 blur transition duration-300 group-hover:opacity-20"
              ></div>
              <div class="relative">
                <CustomDropdown
                  v-model="selectedTagFilter"
                  icon="fa-tags"
                  icon-color="text-purple-500"
                  :options="tagOptions"
                  placeholder="所有标签"
                  @change="currentPage = 1"
                />
                <span
                  v-if="selectedTagFilter"
                  class="absolute -right-2 -top-2 z-10 flex h-5 w-5 items-center justify-center rounded-full bg-purple-500 text-xs text-white shadow-sm"
                >
                  {{ selectedTagCount }}
                </span>
              </div>
            </div>

            <!-- 搜索框 -->
            <div class="group relative min-w-[200px]">
              <div
                class="absolute -inset-0.5 rounded-lg bg-gradient-to-r from-cyan-500 to-teal-500 opacity-0 blur transition duration-300 group-hover:opacity-20"
              ></div>
              <div class="relative flex items-center">
                <input
                  v-model="searchKeyword"
                  class="w-full rounded-lg border border-gray-200 bg-white px-3 py-2 pl-9 text-sm text-gray-700 placeholder-gray-400 shadow-sm transition-all duration-200 hover:border-gray-300 focus:border-cyan-500 focus:outline-none focus:ring-2 focus:ring-cyan-500/20 dark:border-gray-600 dark:bg-gray-800 dark:text-gray-200 dark:placeholder-gray-500 dark:hover:border-gray-500"
                  placeholder="搜索名称..."
                  type="text"
                  @input="currentPage = 1"
                />
                <i class="fas fa-search absolute left-3 text-sm text-cyan-500" />
                <button
                  v-if="searchKeyword"
                  class="absolute right-2 flex h-5 w-5 items-center justify-center rounded-full text-gray-400 hover:bg-gray-100 hover:text-gray-600 dark:hover:bg-gray-700 dark:hover:text-gray-300"
                  @click="clearSearch"
                >
                  <i class="fas fa-times text-xs" />
                </button>
              </div>
            </div>

            <!-- 刷新按钮 -->
            <button
              class="group relative flex items-center justify-center gap-2 rounded-lg border border-gray-200 bg-white px-4 py-2 text-sm font-medium text-gray-700 shadow-sm transition-all duration-200 hover:border-gray-300 hover:shadow-md disabled:cursor-not-allowed disabled:opacity-50 dark:border-gray-600 dark:bg-gray-800 dark:text-gray-200 dark:hover:border-gray-500 sm:w-auto"
              :disabled="apiKeysLoading"
              @click="loadApiKeys()"
            >
              <div
                class="absolute -inset-0.5 rounded-lg bg-gradient-to-r from-green-500 to-teal-500 opacity-0 blur transition duration-300 group-hover:opacity-20"
              ></div>
              <i
                :class="[
                  'fas relative text-green-500',
                  apiKeysLoading ? 'fa-spinner fa-spin' : 'fa-sync-alt'
                ]"
              />
              <span class="relative">刷新</span>
            </button>

            <!-- 批量编辑按钮 -->
            <button
              v-if="selectedApiKeys.length > 0"
              class="group relative flex items-center justify-center gap-2 rounded-lg border border-blue-200 bg-blue-50 px-4 py-2 text-sm font-medium text-blue-700 shadow-sm transition-all duration-200 hover:border-blue-300 hover:bg-blue-100 hover:shadow-md sm:w-auto"
              @click="openBatchEditModal()"
            >
              <div
                class="absolute -inset-0.5 rounded-lg bg-gradient-to-r from-blue-500 to-indigo-500 opacity-0 blur transition duration-300 group-hover:opacity-20"
              ></div>
              <i class="fas fa-edit relative text-blue-600" />
              <span class="relative">编辑选中 ({{ selectedApiKeys.length }})</span>
            </button>

            <!-- 批量删除按钮 -->
            <button
              v-if="selectedApiKeys.length > 0"
              class="group relative flex items-center justify-center gap-2 rounded-lg border border-red-200 bg-red-50 px-4 py-2 text-sm font-medium text-red-700 shadow-sm transition-all duration-200 hover:border-red-300 hover:bg-red-100 hover:shadow-md sm:w-auto"
              @click="batchDeleteApiKeys()"
            >
              <div
                class="absolute -inset-0.5 rounded-lg bg-gradient-to-r from-red-500 to-pink-500 opacity-0 blur transition duration-300 group-hover:opacity-20"
              ></div>
              <i class="fas fa-trash relative text-red-600" />
              <span class="relative">删除选中 ({{ selectedApiKeys.length }})</span>
            </button>
          </div>
          <!-- 创建按钮 -->
          <button
            class="flex w-full items-center justify-center gap-2 rounded-lg bg-gradient-to-r from-blue-500 to-blue-600 px-5 py-2.5 text-sm font-medium text-white shadow-md transition-all duration-200 hover:from-blue-600 hover:to-blue-700 hover:shadow-lg sm:w-auto"
            @click.stop="openCreateApiKeyModal"
          >
            <i class="fas fa-plus"></i>
            <span>创建新 Key</span>
          </button>
        </div>
      </div>

      <div v-if="apiKeysLoading" class="py-12 text-center">
        <div class="loading-spinner mx-auto mb-4" />
        <p class="text-gray-500">正在加载 API Keys...</p>
      </div>

      <div v-else-if="apiKeys.length === 0" class="py-12 text-center">
        <div
          class="mx-auto mb-4 flex h-16 w-16 items-center justify-center rounded-full bg-gray-100"
        >
          <i class="fas fa-key text-xl text-gray-400" />
        </div>
        <p class="text-lg text-gray-500">暂无 API Keys</p>
        <p class="mt-2 text-sm text-gray-400">点击上方按钮创建您的第一个 API Key</p>
      </div>

      <!-- 桌面端表格视图 -->
      <div v-else class="table-container hidden md:block">
        <table class="w-full table-fixed">
          <thead class="bg-gray-50/80 backdrop-blur-sm dark:bg-gray-700/80">
            <tr>
              <th class="w-[50px] px-3 py-4 text-left">
                <div class="flex items-center">
                  <input
                    v-model="selectAllChecked"
                    class="h-4 w-4 rounded border-gray-300 text-blue-600 focus:ring-blue-500"
                    :indeterminate="isIndeterminate"
                    type="checkbox"
                    @change="handleSelectAll"
                  />
                </div>
              </th>
              <th
                class="w-[25%] min-w-[200px] cursor-pointer px-3 py-4 text-left text-xs font-bold uppercase tracking-wider text-gray-700 hover:bg-gray-100 dark:text-gray-300 dark:hover:bg-gray-600"
                @click="sortApiKeys('name')"
              >
                名称
                <i
                  v-if="apiKeysSortBy === 'name'"
                  :class="[
                    'fas',
                    apiKeysSortOrder === 'asc' ? 'fa-sort-up' : 'fa-sort-down',
                    'ml-1'
                  ]"
                />
                <i v-else class="fas fa-sort ml-1 text-gray-400" />
              </th>
              <th
                class="w-[10%] min-w-[80px] px-3 py-4 text-left text-xs font-bold uppercase tracking-wider text-gray-700 dark:text-gray-300"
              >
                标签
              </th>
              <th
                class="w-[8%] min-w-[70px] cursor-pointer px-3 py-4 text-left text-xs font-bold uppercase tracking-wider text-gray-700 hover:bg-gray-100 dark:text-gray-300 dark:hover:bg-gray-600"
                @click="sortApiKeys('status')"
              >
                状态
                <i
                  v-if="apiKeysSortBy === 'status'"
                  :class="[
                    'fas',
                    apiKeysSortOrder === 'asc' ? 'fa-sort-up' : 'fa-sort-down',
                    'ml-1'
                  ]"
                />
                <i v-else class="fas fa-sort ml-1 text-gray-400" />
              </th>
              <th
                class="w-[17%] min-w-[140px] px-3 py-4 text-left text-xs font-bold uppercase tracking-wider text-gray-700 dark:text-gray-300"
              >
                使用统计
                <span
                  class="cursor-pointer rounded px-2 py-1 hover:bg-gray-100 dark:hover:bg-gray-600"
                  @click="sortApiKeys('cost')"
                >
                  (费用
                  <i
                    v-if="apiKeysSortBy === 'cost'"
                    :class="[
                      'fas',
                      apiKeysSortOrder === 'asc' ? 'fa-sort-up' : 'fa-sort-down',
                      'ml-1'
                    ]"
                  />
                  <i v-else class="fas fa-sort ml-1 text-gray-400" />)
                </span>
              </th>
              <th
                class="w-[10%] min-w-[90px] cursor-pointer px-3 py-4 text-left text-xs font-bold uppercase tracking-wider text-gray-700 hover:bg-gray-100 dark:text-gray-300 dark:hover:bg-gray-600"
                @click="sortApiKeys('createdAt')"
              >
                创建时间
                <i
                  v-if="apiKeysSortBy === 'createdAt'"
                  :class="[
                    'fas',
                    apiKeysSortOrder === 'asc' ? 'fa-sort-up' : 'fa-sort-down',
                    'ml-1'
                  ]"
                />
                <i v-else class="fas fa-sort ml-1 text-gray-400" />
              </th>
              <th
                class="w-[10%] min-w-[90px] cursor-pointer px-3 py-4 text-left text-xs font-bold uppercase tracking-wider text-gray-700 hover:bg-gray-100 dark:text-gray-300 dark:hover:bg-gray-600"
                @click="sortApiKeys('expiresAt')"
              >
                过期时间
                <i
                  v-if="apiKeysSortBy === 'expiresAt'"
                  :class="[
                    'fas',
                    apiKeysSortOrder === 'asc' ? 'fa-sort-up' : 'fa-sort-down',
                    'ml-1'
                  ]"
                />
                <i v-else class="fas fa-sort ml-1 text-gray-400" />
              </th>
              <th
                class="w-[20%] min-w-[180px] px-3 py-4 text-left text-xs font-bold uppercase tracking-wider text-gray-700 dark:text-gray-300"
              >
                操作
              </th>
            </tr>
          </thead>
          <tbody class="divide-y divide-gray-200/50 dark:divide-gray-600/50">
            <template v-for="key in paginatedApiKeys" :key="key.id">
              <!-- API Key 主行 -->
              <tr class="table-row">
                <td class="px-3 py-4">
                  <div class="flex items-center">
                    <input
                      v-model="selectedApiKeys"
                      class="mr-3 h-4 w-4 rounded border-gray-300 text-blue-600 focus:ring-blue-500"
                      type="checkbox"
                      :value="key.id"
                      @change="updateSelectAllState"
                    />
                  </div>
                </td>
                <td class="px-3 py-4">
                  <div class="flex items-center">
                    <div
                      class="mr-2 flex h-8 w-8 flex-shrink-0 items-center justify-center rounded-lg bg-gradient-to-br from-blue-500 to-blue-600"
                    >
                      <i class="fas fa-key text-xs text-white" />
                    </div>
                    <div class="min-w-0">
                      <div
                        class="truncate text-sm font-semibold text-gray-900 dark:text-gray-100"
                        :title="key.name"
                      >
                        {{ key.name }}
                      </div>
                      <div
                        class="truncate text-xs text-gray-500 dark:text-gray-400"
                        :title="key.id"
                      >
                        {{ key.id }}
                      </div>
                      <!-- 账户绑定信息 -->
                      <div class="mt-1.5 space-y-1">
                        <!-- Claude 绑定 -->
                        <div
                          v-if="key.claudeAccountId || key.claudeConsoleAccountId"
                          class="flex items-center gap-1 text-xs"
                        >
                          <span
                            class="inline-flex items-center rounded bg-indigo-100 px-1.5 py-0.5 text-indigo-700"
                          >
                            <i class="fas fa-brain mr-1 text-[10px]" />
                            Claude
                          </span>
                          <span class="truncate text-gray-600 dark:text-gray-400">
                            {{ getClaudeBindingInfo(key) }}
                          </span>
                        </div>
                        <!-- Gemini 绑定 -->
                        <div v-if="key.geminiAccountId" class="flex items-center gap-1 text-xs">
                          <span
                            class="inline-flex items-center rounded bg-yellow-100 px-1.5 py-0.5 text-yellow-700"
                          >
                            <i class="fas fa-robot mr-1 text-[10px]" />
                            Gemini
                          </span>
                          <span class="truncate text-gray-600 dark:text-gray-400">
                            {{ getGeminiBindingInfo(key) }}
                          </span>
                        </div>
                        <!-- OpenAI 绑定 -->
                        <div v-if="key.openaiAccountId" class="flex items-center gap-1 text-xs">
                          <span
                            class="inline-flex items-center rounded bg-gray-100 px-1.5 py-0.5 text-gray-700"
                          >
                            <i class="fa-openai mr-1 text-[10px]" />
                            OpenAI
                          </span>
                          <span class="truncate text-gray-600 dark:text-gray-400">
                            {{ getOpenAIBindingInfo(key) }}
                          </span>
                        </div>
                        <!-- Bedrock 绑定 -->
                        <div v-if="key.bedrockAccountId" class="flex items-center gap-1 text-xs">
                          <span
                            class="inline-flex items-center rounded bg-orange-100 px-1.5 py-0.5 text-orange-700"
                          >
                            <i class="fas fa-cloud mr-1 text-[10px]" />
                            Bedrock
                          </span>
                          <span class="truncate text-gray-600">
                            {{ getBedrockBindingInfo(key) }}
                          </span>
                        </div>
                        <!-- 无绑定时显示共享池 -->
                        <div
                          v-if="
                            !key.claudeAccountId &&
                            !key.claudeConsoleAccountId &&
                            !key.geminiAccountId &&
                            !key.openaiAccountId &&
                            !key.bedrockAccountId
                          "
                          class="text-xs text-gray-500"
                        >
                          <i class="fas fa-share-alt mr-1" />
                          使用共享池
                        </div>
                      </div>
                    </div>
                  </div>
                </td>
                <td class="px-3 py-4">
                  <div class="flex flex-wrap gap-1">
                    <span
                      v-for="tag in key.tags || []"
                      :key="tag"
                      class="inline-flex items-center rounded-full bg-blue-100 px-2 py-0.5 text-xs text-blue-800"
                    >
                      {{ tag }}
                    </span>
                    <span v-if="!key.tags || key.tags.length === 0" class="text-xs text-gray-400"
                      >无标签</span
                    >
                  </div>
                </td>
                <td class="whitespace-nowrap px-3 py-4">
                  <span
                    :class="[
                      'inline-flex items-center rounded-full px-3 py-1 text-xs font-semibold',
                      key.isActive ? 'bg-green-100 text-green-800' : 'bg-red-100 text-red-800'
                    ]"
                  >
                    <div
                      :class="[
                        'mr-2 h-2 w-2 rounded-full',
                        key.isActive ? 'bg-green-500' : 'bg-red-500'
                      ]"
                    />
                    {{ key.isActive ? '活跃' : '禁用' }}
                  </span>
                </td>
                <td class="px-3 py-4">
                  <div class="space-y-2">
                    <!-- 今日使用统计 -->
                    <div class="mb-2">
                      <div class="mb-1 flex items-center justify-between text-sm">
                        <span class="text-gray-600 dark:text-gray-400">今日请求</span>
                        <span class="font-semibold text-gray-900 dark:text-gray-100"
                          >{{ formatNumber(key.usage?.daily?.requests || 0) }}次</span
                        >
                      </div>
                      <div class="flex items-center justify-between text-sm">
                        <span class="text-gray-600 dark:text-gray-400">今日费用</span>
                        <span class="font-semibold text-green-600"
                          >${{ (key.dailyCost || 0).toFixed(4) }}</span
                        >
                      </div>
                      <div class="flex items-center justify-between text-sm">
                        <span class="text-gray-600 dark:text-gray-400">总费用</span>
                        <span class="font-semibold text-blue-600"
                          >${{ (key.totalCost || 0).toFixed(4) }}</span
                        >
                      </div>
                      <div class="flex items-center justify-between text-sm">
                        <span class="text-gray-600 dark:text-gray-400">最后使用</span>
                        <span class="font-medium text-gray-700 dark:text-gray-300">{{
                          formatLastUsed(key.lastUsedAt)
                        }}</span>
                      </div>
                    </div>

                    <!-- 每日费用限制进度条 -->
                    <div v-if="key.dailyCostLimit > 0" class="space-y-1">
                      <div class="flex items-center justify-between text-xs">
<<<<<<< HEAD
                        <span class="text-gray-500 dark:text-gray-400">每日限额</span>
=======
                        <span class="text-gray-500 dark:text-gray-400">每日费用</span>
>>>>>>> 246bdc92
                        <span class="text-gray-700 dark:text-gray-300">
                          ${{ (key.dailyCost || 0).toFixed(2) }} / ${{
                            key.dailyCostLimit.toFixed(2)
                          }}
                        </span>
                      </div>
                      <div class="h-1.5 w-full rounded-full bg-gray-200">
                        <div
                          class="h-1.5 rounded-full transition-all duration-300"
                          :class="getDailyCostProgressColor(key)"
                          :style="{ width: getDailyCostProgress(key) + '%' }"
                        />
                      </div>
                    </div>

<<<<<<< HEAD
                    <!-- 总费用限额进度条 -->
                    <div v-if="key.dollarLimit > 0" class="space-y-1">
                      <div class="flex items-center justify-between text-xs">
                        <span class="text-gray-500 dark:text-gray-400">总限额</span>
                        <span class="text-gray-700 dark:text-gray-300">
                          ${{ (key.totalCost || 0).toFixed(2) }} / ${{
                            key.dollarLimit.toFixed(2)
=======
                    <!-- Opus 周费用限制进度条 -->
                    <div v-if="key.weeklyOpusCostLimit > 0" class="space-y-1">
                      <div class="flex items-center justify-between text-xs">
                        <span class="text-gray-500 dark:text-gray-400">Opus周费用</span>
                        <span class="text-gray-700 dark:text-gray-300">
                          ${{ (key.weeklyOpusCost || 0).toFixed(2) }} / ${{
                            key.weeklyOpusCostLimit.toFixed(2)
>>>>>>> 246bdc92
                          }}
                        </span>
                      </div>
                      <div class="h-1.5 w-full rounded-full bg-gray-200">
                        <div
                          class="h-1.5 rounded-full transition-all duration-300"
<<<<<<< HEAD
                          :class="getTotalCostProgressColor(key)"
                          :style="{ width: getTotalCostProgress(key) + '%' }"
=======
                          :class="getWeeklyOpusCostProgressColor(key)"
                          :style="{ width: getWeeklyOpusCostProgress(key) + '%' }"
>>>>>>> 246bdc92
                        />
                      </div>
                    </div>

                    <!-- 时间窗口限制进度条 -->
                    <WindowCountdown
                      v-if="key.rateLimitWindow > 0"
                      :cost-limit="key.rateLimitCost"
                      :current-cost="key.currentWindowCost"
                      :current-requests="key.currentWindowRequests"
                      :current-tokens="key.currentWindowTokens"
                      :rate-limit-window="key.rateLimitWindow"
                      :request-limit="key.rateLimitRequests"
                      :show-progress="true"
                      :show-tooltip="false"
                      :token-limit="key.tokenLimit"
                      :window-end-time="key.windowEndTime"
                      :window-remaining-seconds="key.windowRemainingSeconds"
                      :window-start-time="key.windowStartTime"
                    />

                    <!-- 查看详情按钮 -->
                    <div class="pt-1">
                      <button
                        class="flex w-full items-center justify-center gap-1 rounded py-1 text-xs font-medium text-blue-600 transition-colors hover:bg-blue-50 hover:text-blue-800 dark:hover:bg-blue-900/20 dark:hover:text-blue-400"
                        @click="showUsageDetails(key)"
                      >
                        <i class="fas fa-chart-line" />
                        查看详细统计
                      </button>
                    </div>
                  </div>
                </td>
                <td class="whitespace-nowrap px-3 py-4 text-sm text-gray-500">
                  {{ new Date(key.createdAt).toLocaleDateString() }}
                </td>
                <td class="whitespace-nowrap px-3 py-4 text-sm">
                  <div class="inline-flex items-center gap-1.5">
                    <span v-if="key.expiresAt">
                      <span
                        v-if="isApiKeyExpired(key.expiresAt)"
                        class="inline-flex items-center text-red-600"
                      >
                        <i class="fas fa-exclamation-circle mr-1" />
                        已过期
                      </span>
                      <span
                        v-else-if="isApiKeyExpiringSoon(key.expiresAt)"
                        class="inline-flex items-center text-orange-600"
                      >
                        <i class="fas fa-clock mr-1" />
                        {{ formatExpireDate(key.expiresAt) }}
                      </span>
                      <span v-else class="text-gray-600">
                        {{ formatExpireDate(key.expiresAt) }}
                      </span>
                    </span>
                    <span v-else class="inline-flex items-center text-gray-400">
                      <i class="fas fa-infinity mr-1" />
                      永不过期
                    </span>
                    <button
                      class="inline-flex h-6 w-6 items-center justify-center rounded-md text-gray-300 transition-all duration-200 hover:bg-blue-50 hover:text-blue-500"
                      title="编辑过期时间"
                      @click.stop="startEditExpiry(key)"
                    >
                      <svg class="h-3 w-3" fill="none" stroke="currentColor" viewBox="0 0 24 24">
                        <path
                          d="M15.232 5.232l3.536 3.536m-2.036-5.036a2.5 2.5 0 113.536 3.536L6.5 21.036H3v-3.572L16.732 3.732z"
                          stroke-linecap="round"
                          stroke-linejoin="round"
                          stroke-width="2"
                        ></path>
                      </svg>
                    </button>
                  </div>
                </td>
                <td class="whitespace-nowrap px-3 py-4 text-sm">
                  <div class="flex gap-1">
                    <button
                      v-if="key && key.id"
                      class="rounded px-2 py-1 text-xs font-medium text-indigo-600 transition-colors hover:bg-indigo-50 hover:text-indigo-900"
                      title="模型使用分布"
                      @click="toggleApiKeyModelStats(key.id)"
                    >
                      <i
                        :class="[
                          'fas',
                          expandedApiKeys[key.id] ? 'fa-chevron-up' : 'fa-chevron-down'
                        ]"
                      />
                      <span class="ml-1 hidden xl:inline">模型</span>
                    </button>
                    <button
                      class="rounded px-2 py-1 text-xs font-medium text-purple-600 transition-colors hover:bg-purple-50 hover:text-purple-900"
                      title="复制统计页面链接"
                      @click="copyApiStatsLink(key)"
                    >
                      <i class="fas fa-chart-bar" />
                      <span class="ml-1 hidden xl:inline">统计</span>
                    </button>
                    <button
                      class="rounded px-2 py-1 text-xs font-medium text-blue-600 transition-colors hover:bg-blue-50 hover:text-blue-900"
                      title="编辑"
                      @click="openEditApiKeyModal(key)"
                    >
                      <i class="fas fa-edit" />
                      <span class="ml-1 hidden xl:inline">编辑</span>
                    </button>
                    <button
                      v-if="
                        key.expiresAt &&
                        (isApiKeyExpired(key.expiresAt) || isApiKeyExpiringSoon(key.expiresAt))
                      "
                      class="rounded px-2 py-1 text-xs font-medium text-green-600 transition-colors hover:bg-green-50 hover:text-green-900"
                      title="续期"
                      @click="openRenewApiKeyModal(key)"
                    >
                      <i class="fas fa-clock" />
                      <span class="ml-1 hidden xl:inline">续期</span>
                    </button>
                    <button
                      :class="[
                        key.isActive
                          ? 'text-orange-600 hover:bg-orange-50 hover:text-orange-900'
                          : 'text-green-600 hover:bg-green-50 hover:text-green-900',
                        'rounded px-2 py-1 text-xs font-medium transition-colors'
                      ]"
                      :title="key.isActive ? '禁用' : '激活'"
                      @click="toggleApiKeyStatus(key)"
                    >
                      <i :class="['fas', key.isActive ? 'fa-ban' : 'fa-check-circle']" />
                      <span class="ml-1 hidden xl:inline">{{
                        key.isActive ? '禁用' : '激活'
                      }}</span>
                    </button>
                    <button
                      class="rounded px-2 py-1 text-xs font-medium text-red-600 transition-colors hover:bg-red-50 hover:text-red-900"
                      title="删除"
                      @click="deleteApiKey(key.id)"
                    >
                      <i class="fas fa-trash" />
                      <span class="ml-1 hidden xl:inline">删除</span>
                    </button>
                  </div>
                </td>
              </tr>

              <!-- 模型统计展开区域 -->
              <tr v-if="key && key.id && expandedApiKeys[key.id]">
                <td class="bg-gray-50 px-3 py-4 dark:bg-gray-700" colspan="8">
                  <div v-if="!apiKeyModelStats[key.id]" class="py-4 text-center">
                    <div class="loading-spinner mx-auto" />
                    <p class="mt-2 text-sm text-gray-500">加载模型统计...</p>
                  </div>
                  <div class="space-y-4">
                    <!-- 通用的标题和时间筛选器，无论是否有数据都显示 -->
                    <div class="mb-4 flex items-center justify-between">
                      <h5
                        class="flex items-center text-sm font-semibold text-gray-700 dark:text-gray-300"
                      >
                        <i class="fas fa-chart-pie mr-2 text-indigo-500" />
                        模型使用分布
                      </h5>
                      <div class="flex items-center gap-2">
                        <span
                          v-if="apiKeyModelStats[key.id] && apiKeyModelStats[key.id].length > 0"
                          class="rounded-full bg-gray-100 px-2 py-1 text-xs text-gray-500 dark:bg-gray-700 dark:text-gray-400"
                        >
                          {{ apiKeyModelStats[key.id].length }} 个模型
                        </span>

                        <!-- API Keys日期筛选器 -->
                        <div class="flex items-center gap-1">
                          <!-- 快捷日期选择 -->
                          <div class="flex gap-1 rounded bg-gray-100 p-1 dark:bg-gray-700">
                            <button
                              v-for="option in getApiKeyDateFilter(key.id).presetOptions"
                              :key="option.value"
                              :class="[
                                'rounded px-2 py-1 text-xs font-medium transition-colors',
                                getApiKeyDateFilter(key.id).preset === option.value &&
                                getApiKeyDateFilter(key.id).type === 'preset'
                                  ? 'bg-white text-blue-600 shadow-sm dark:bg-gray-800'
                                  : 'text-gray-600 hover:text-gray-900 dark:text-gray-400 dark:hover:text-gray-200'
                              ]"
                              @click="setApiKeyDateFilterPreset(option.value, key.id)"
                            >
                              {{ option.label }}
                            </button>
                          </div>

                          <!-- Element Plus 日期范围选择器 -->
                          <el-date-picker
                            class="api-key-date-picker"
                            :clearable="true"
                            :default-time="defaultTime"
                            :disabled-date="disabledDate"
                            end-placeholder="结束日期"
                            format="YYYY-MM-DD HH:mm:ss"
                            :model-value="getApiKeyDateFilter(key.id).customRange"
                            range-separator="至"
                            size="small"
                            start-placeholder="开始日期"
                            style="width: 280px"
                            type="datetimerange"
                            :unlink-panels="false"
                            value-format="YYYY-MM-DD HH:mm:ss"
                            @update:model-value="
                              (value) => onApiKeyCustomDateRangeChange(key.id, value)
                            "
                          />
                        </div>
                      </div>
                    </div>

                    <!-- 数据展示区域 -->
                    <div
                      v-if="apiKeyModelStats[key.id] && apiKeyModelStats[key.id].length === 0"
                      class="py-8 text-center"
                    >
                      <div class="mb-3 flex items-center justify-center gap-2">
                        <i class="fas fa-chart-line text-lg text-gray-400" />
                        <p class="text-sm text-gray-500">暂无模型使用数据</p>
                        <button
                          class="ml-2 flex items-center gap-1 text-sm text-blue-500 transition-colors hover:text-blue-700"
                          title="重置筛选条件并刷新"
                          @click="resetApiKeyDateFilter(key.id)"
                        >
                          <i class="fas fa-sync-alt text-xs" />
                          <span class="text-xs">刷新</span>
                        </button>
                      </div>
                      <p class="text-xs text-gray-400">尝试调整时间范围或点击刷新重新加载数据</p>
                    </div>
                    <div
                      v-else-if="apiKeyModelStats[key.id] && apiKeyModelStats[key.id].length > 0"
                      class="grid grid-cols-1 gap-4 md:grid-cols-2 lg:grid-cols-3"
                    >
                      <div
                        v-for="stat in apiKeyModelStats[key.id]"
                        :key="stat.model"
                        class="rounded-xl border border-gray-200 bg-gradient-to-br from-white to-gray-50 p-4 transition-all duration-200 hover:border-indigo-300 hover:shadow-lg dark:border-gray-600 dark:from-gray-800 dark:to-gray-700 dark:hover:border-indigo-500"
                      >
                        <div class="mb-3 flex items-start justify-between">
                          <div class="flex-1">
                            <span
                              class="mb-1 block text-sm font-semibold text-gray-800 dark:text-gray-200"
                              >{{ stat.model }}</span
                            >
                            <span
                              class="rounded-full bg-blue-50 px-2 py-1 text-xs text-gray-500 dark:bg-blue-900/30 dark:text-gray-400"
                              >{{ stat.requests }} 次请求</span
                            >
                          </div>
                        </div>

                        <div class="mb-3 space-y-2">
                          <div class="flex items-center justify-between text-sm">
                            <span class="flex items-center text-gray-600 dark:text-gray-400">
                              <i class="fas fa-coins mr-1 text-xs text-yellow-500" />
                              总Token:
                            </span>
                            <span class="font-semibold text-gray-900 dark:text-gray-100">{{
                              formatTokenCount(stat.allTokens)
                            }}</span>
                          </div>
                          <div class="flex items-center justify-between text-sm">
                            <span class="flex items-center text-gray-600 dark:text-gray-400">
                              <i class="fas fa-dollar-sign mr-1 text-xs text-green-500" />
                              费用:
                            </span>
                            <span class="font-semibold text-green-600">{{
                              calculateModelCost(stat)
                            }}</span>
                          </div>
                          <div class="mt-2 border-t border-gray-100 pt-2 dark:border-gray-600">
                            <div
                              class="flex items-center justify-between text-xs text-gray-500 dark:text-gray-400"
                            >
                              <span class="flex items-center">
                                <i class="fas fa-arrow-down mr-1 text-green-500" />
                                输入:
                              </span>
                              <span class="font-medium">{{
                                formatTokenCount(stat.inputTokens)
                              }}</span>
                            </div>
                            <div
                              class="flex items-center justify-between text-xs text-gray-500 dark:text-gray-400"
                            >
                              <span class="flex items-center">
                                <i class="fas fa-arrow-up mr-1 text-blue-500" />
                                输出:
                              </span>
                              <span class="font-medium">{{
                                formatTokenCount(stat.outputTokens)
                              }}</span>
                            </div>
                            <div
                              v-if="stat.cacheCreateTokens > 0"
                              class="flex items-center justify-between text-xs text-purple-600"
                            >
                              <span class="flex items-center">
                                <i class="fas fa-save mr-1" />
                                缓存创建:
                              </span>
                              <span class="font-medium">{{
                                formatTokenCount(stat.cacheCreateTokens)
                              }}</span>
                            </div>
                            <div
                              v-if="stat.cacheReadTokens > 0"
                              class="flex items-center justify-between text-xs text-purple-600"
                            >
                              <span class="flex items-center">
                                <i class="fas fa-download mr-1" />
                                缓存读取:
                              </span>
                              <span class="font-medium">{{
                                formatTokenCount(stat.cacheReadTokens)
                              }}</span>
                            </div>
                          </div>
                        </div>

                        <!-- 进度条 -->
                        <div class="mt-3 h-2 w-full rounded-full bg-gray-200">
                          <div
                            class="h-2 rounded-full bg-gradient-to-r from-indigo-500 to-purple-600 transition-all duration-500"
                            :style="{
                              width:
                                calculateApiKeyModelPercentage(
                                  stat.allTokens,
                                  apiKeyModelStats[key.id]
                                ) + '%'
                            }"
                          />
                        </div>
                        <div class="mt-1 text-right">
                          <span class="text-xs font-medium text-indigo-600">
                            {{
                              calculateApiKeyModelPercentage(
                                stat.allTokens,
                                apiKeyModelStats[key.id]
                              )
                            }}%
                          </span>
                        </div>
                      </div>
                    </div>

                    <!-- 总计统计，仅在有数据时显示 -->
                    <div
                      v-if="apiKeyModelStats[key.id] && apiKeyModelStats[key.id].length > 0"
                      class="mt-4 rounded-lg border border-indigo-100 bg-gradient-to-r from-indigo-50 to-purple-50 p-3 dark:border-indigo-700 dark:from-indigo-900/20 dark:to-purple-900/20"
                    >
                      <div class="flex items-center justify-between text-sm">
                        <span
                          class="flex items-center font-semibold text-gray-700 dark:text-gray-300"
                        >
                          <i class="fas fa-calculator mr-2 text-indigo-500" />
                          总计统计
                        </span>
                        <div class="flex gap-4 text-xs">
                          <span class="text-gray-600 dark:text-gray-400">
                            总请求:
                            <span class="font-semibold text-gray-800 dark:text-gray-200">{{
                              apiKeyModelStats[key.id].reduce((sum, stat) => sum + stat.requests, 0)
                            }}</span>
                          </span>
                          <span class="text-gray-600 dark:text-gray-400">
                            总Token:
                            <span class="font-semibold text-gray-800 dark:text-gray-200">{{
                              formatTokenCount(
                                apiKeyModelStats[key.id].reduce(
                                  (sum, stat) => sum + stat.allTokens,
                                  0
                                )
                              )
                            }}</span>
                          </span>
                        </div>
                      </div>
                    </div>
                  </div>
                </td>
              </tr>
            </template>
          </tbody>
        </table>
      </div>

      <!-- 移动端卡片视图 -->
      <div v-if="!apiKeysLoading && sortedApiKeys.length > 0" class="space-y-3 md:hidden">
        <div
          v-for="key in paginatedApiKeys"
          :key="key.id"
          class="card p-4 transition-shadow hover:shadow-lg"
        >
          <!-- 卡片头部 -->
          <div class="mb-3 flex items-start justify-between">
            <div class="flex items-center gap-3">
              <input
                v-model="selectedApiKeys"
                class="mt-1 h-4 w-4 rounded border-gray-300 text-blue-600 focus:ring-blue-500"
                type="checkbox"
                :value="key.id"
                @change="updateSelectAllState"
              />
              <div
                class="flex h-10 w-10 flex-shrink-0 items-center justify-center rounded-lg bg-gradient-to-br from-blue-500 to-blue-600"
              >
                <i class="fas fa-key text-sm text-white" />
              </div>
              <div>
                <h4 class="text-sm font-semibold text-gray-900 dark:text-gray-100">
                  {{ key.name }}
                </h4>
                <p class="mt-0.5 text-xs text-gray-500 dark:text-gray-400">
                  {{ key.id }}
                </p>
              </div>
            </div>
            <span
              :class="[
                'inline-flex items-center rounded-full px-2 py-1 text-xs font-semibold',
                key.isActive ? 'bg-green-100 text-green-800' : 'bg-red-100 text-red-800'
              ]"
            >
              <div
                :class="[
                  'mr-1.5 h-1.5 w-1.5 rounded-full',
                  key.isActive ? 'bg-green-500' : 'bg-red-500'
                ]"
              />
              {{ key.isActive ? '活跃' : '已停用' }}
            </span>
          </div>

          <!-- 账户绑定信息 -->
          <div class="mb-3 space-y-1.5">
            <!-- Claude 绑定 -->
            <div
              v-if="key.claudeAccountId || key.claudeConsoleAccountId"
              class="flex flex-wrap items-center gap-1 text-xs"
            >
              <span
                class="inline-flex items-center rounded bg-indigo-100 px-2 py-0.5 text-indigo-700"
              >
                <i class="fas fa-brain mr-1" />
                Claude
              </span>
              <span class="text-gray-600">
                {{ getClaudeBindingInfo(key) }}
              </span>
            </div>
            <!-- Gemini 绑定 -->
            <div v-if="key.geminiAccountId" class="flex flex-wrap items-center gap-1 text-xs">
              <span
                class="inline-flex items-center rounded bg-yellow-100 px-2 py-0.5 text-yellow-700"
              >
                <i class="fas fa-robot mr-1" />
                Gemini
              </span>
              <span class="text-gray-600">
                {{ getGeminiBindingInfo(key) }}
              </span>
            </div>
            <!-- OpenAI 绑定 -->
            <div v-if="key.openaiAccountId" class="flex flex-wrap items-center gap-1 text-xs">
              <span class="inline-flex items-center rounded bg-gray-100 px-2 py-0.5 text-gray-700">
                <i class="fa-openai mr-1" />
                OpenAI
              </span>
              <span class="text-gray-600">
                {{ getOpenAIBindingInfo(key) }}
              </span>
            </div>
            <!-- Bedrock 绑定 -->
            <div v-if="key.bedrockAccountId" class="flex flex-wrap items-center gap-1 text-xs">
              <span
                class="inline-flex items-center rounded bg-orange-100 px-2 py-0.5 text-orange-700"
              >
                <i class="fas fa-cloud mr-1" />
                Bedrock
              </span>
              <span class="text-gray-600">
                {{ getBedrockBindingInfo(key) }}
              </span>
            </div>
            <!-- 无绑定时显示共享池 -->
            <div
              v-if="
                !key.claudeAccountId &&
                !key.claudeConsoleAccountId &&
                !key.geminiAccountId &&
                !key.openaiAccountId &&
                !key.bedrockAccountId
              "
              class="text-xs text-gray-500"
            >
              <i class="fas fa-share-alt mr-1" />
              使用共享池
            </div>
          </div>

          <!-- 统计信息 -->
          <div class="mb-3 space-y-2">
            <!-- 今日使用 -->
            <div class="rounded-lg bg-gray-50 p-3">
              <div class="mb-2 flex items-center justify-between">
                <span class="text-xs text-gray-600">今日使用</span>
                <button
                  class="text-xs text-blue-600 hover:text-blue-800"
                  @click="showUsageDetails(key)"
                >
                  <i class="fas fa-chart-line mr-1" />详情
                </button>
              </div>
              <div class="grid grid-cols-2 gap-3">
                <div>
                  <p class="text-sm font-semibold text-gray-900 dark:text-gray-100">
                    {{ formatNumber(key.usage?.daily?.requests || 0) }} 次
                  </p>
                  <p class="text-xs text-gray-500 dark:text-gray-400">请求</p>
                </div>
                <div>
                  <p class="text-sm font-semibold text-green-600">
                    ${{ (key.dailyCost || 0).toFixed(4) }}
                  </p>
                  <p class="text-xs text-gray-500 dark:text-gray-400">费用</p>
                </div>
              </div>
              <div class="mt-2 flex items-center justify-between">
                <span class="text-xs text-gray-600 dark:text-gray-400">最后使用</span>
                <span class="text-xs font-medium text-gray-700 dark:text-gray-300">{{
                  formatLastUsed(key.lastUsedAt)
                }}</span>
              </div>
            </div>

            <!-- 限制进度 -->
            <div v-if="key.dailyCostLimit > 0" class="space-y-1">
              <div class="flex items-center justify-between text-xs">
                <span class="text-gray-500">每日费用限额</span>
                <span class="text-gray-700">
                  ${{ (key.dailyCost || 0).toFixed(2) }} / ${{ key.dailyCostLimit.toFixed(2) }}
                </span>
              </div>
              <div class="h-2 w-full rounded-full bg-gray-200">
                <div
                  class="h-2 rounded-full transition-all duration-300"
                  :class="getDailyCostProgressColor(key)"
                  :style="{ width: getDailyCostProgress(key) + '%' }"
                />
              </div>
            </div>

            <!-- 移动端时间窗口限制 -->
            <WindowCountdown
              v-if="
                key.rateLimitWindow > 0 &&
                (key.rateLimitRequests > 0 || key.tokenLimit > 0 || key.rateLimitCost > 0)
              "
              :cost-limit="key.rateLimitCost"
              :current-cost="key.currentWindowCost"
              :current-requests="key.currentWindowRequests"
              :current-tokens="key.currentWindowTokens"
              :rate-limit-window="key.rateLimitWindow"
              :request-limit="key.rateLimitRequests"
              :show-progress="true"
              :show-tooltip="false"
              :token-limit="key.tokenLimit"
              :window-end-time="key.windowEndTime"
              :window-remaining-seconds="key.windowRemainingSeconds"
              :window-start-time="key.windowStartTime"
            />
          </div>

          <!-- 时间信息 -->
          <div class="mb-3 text-xs text-gray-500">
            <div class="mb-1 flex justify-between">
              <span>创建时间</span>
              <span>{{ formatDate(key.createdAt) }}</span>
            </div>
            <div class="flex items-center justify-between">
              <span>过期时间</span>
              <div class="flex items-center gap-1">
                <span
                  :class="
                    isApiKeyExpiringSoon(key.expiresAt) ? 'font-semibold text-orange-600' : ''
                  "
                >
                  {{ key.expiresAt ? formatDate(key.expiresAt) : '永不过期' }}
                </span>
                <button
                  class="inline-flex h-5 w-5 items-center justify-center rounded text-gray-300 transition-all duration-200 hover:bg-blue-50 hover:text-blue-500"
                  title="编辑过期时间"
                  @click.stop="startEditExpiry(key)"
                >
                  <svg class="h-3 w-3" fill="none" stroke="currentColor" viewBox="0 0 24 24">
                    <path
                      d="M15.232 5.232l3.536 3.536m-2.036-5.036a2.5 2.5 0 113.536 3.536L6.5 21.036H3v-3.572L16.732 3.732z"
                      stroke-linecap="round"
                      stroke-linejoin="round"
                      stroke-width="2"
                    ></path>
                  </svg>
                </button>
              </div>
            </div>
          </div>

          <!-- 标签 -->
          <div v-if="key.tags && key.tags.length > 0" class="mb-3 flex flex-wrap gap-1">
            <span
              v-for="tag in key.tags"
              :key="tag"
              class="inline-flex items-center rounded-full bg-blue-100 px-2 py-0.5 text-xs text-blue-800"
            >
              {{ tag }}
            </span>
          </div>

          <!-- 操作按钮 -->
          <div class="mt-3 flex gap-2 border-t border-gray-100 pt-3">
            <button
              class="flex flex-1 items-center justify-center gap-1 rounded-lg bg-blue-50 px-3 py-2 text-xs text-blue-600 transition-colors hover:bg-blue-100"
              @click="showUsageDetails(key)"
            >
              <i class="fas fa-chart-line" />
              查看详情
            </button>
            <button
              class="flex-1 rounded-lg bg-gray-50 px-3 py-2 text-xs text-gray-600 transition-colors hover:bg-gray-100"
              @click="openEditApiKeyModal(key)"
            >
              <i class="fas fa-edit mr-1" />
              编辑
            </button>
            <button
              v-if="
                key.expiresAt &&
                (isApiKeyExpired(key.expiresAt) || isApiKeyExpiringSoon(key.expiresAt))
              "
              class="flex-1 rounded-lg bg-orange-50 px-3 py-2 text-xs text-orange-600 transition-colors hover:bg-orange-100"
              @click="openRenewApiKeyModal(key)"
            >
              <i class="fas fa-clock mr-1" />
              续期
            </button>
            <button
              :class="[
                key.isActive
                  ? 'bg-orange-50 text-orange-600 hover:bg-orange-100'
                  : 'bg-green-50 text-green-600 hover:bg-green-100',
                'rounded-lg px-3 py-2 text-xs transition-colors'
              ]"
              @click="toggleApiKeyStatus(key)"
            >
              <i :class="['fas', key.isActive ? 'fa-ban' : 'fa-check-circle', 'mr-1']" />
              {{ key.isActive ? '禁用' : '激活' }}
            </button>
            <button
              class="rounded-lg bg-red-50 px-3 py-2 text-xs text-red-600 transition-colors hover:bg-red-100"
              @click="deleteApiKey(key.id)"
            >
              <i class="fas fa-trash" />
            </button>
          </div>
        </div>
      </div>

      <!-- 分页组件 -->
      <div
        v-if="sortedApiKeys.length > 0"
        class="mt-4 flex flex-col items-center justify-between gap-4 sm:mt-6 sm:flex-row"
      >
        <div class="flex w-full flex-col items-center gap-3 sm:w-auto sm:flex-row">
          <span class="text-xs text-gray-600 dark:text-gray-400 sm:text-sm">
            共 {{ sortedApiKeys.length }} 条记录
          </span>
          <div class="flex items-center gap-2">
            <span class="text-xs text-gray-600 dark:text-gray-400 sm:text-sm">每页显示</span>
            <select
              v-model="pageSize"
              class="rounded-md border border-gray-200 bg-white px-2 py-1 text-xs text-gray-700 transition-colors hover:border-gray-300 focus:border-transparent focus:outline-none focus:ring-2 focus:ring-blue-500 dark:border-gray-600 dark:bg-gray-800 dark:text-gray-300 dark:hover:border-gray-500 sm:text-sm"
              @change="currentPage = 1"
            >
              <option v-for="size in pageSizeOptions" :key="size" :value="size">
                {{ size }}
              </option>
            </select>
            <span class="text-xs text-gray-600 dark:text-gray-400 sm:text-sm">条</span>
          </div>
        </div>

        <div class="flex items-center gap-2">
          <!-- 上一页 -->
          <button
            class="rounded-md border border-gray-300 bg-white px-3 py-1.5 text-xs font-medium text-gray-700 hover:bg-gray-50 disabled:cursor-not-allowed disabled:opacity-50 dark:border-gray-600 dark:bg-gray-800 dark:text-gray-300 dark:hover:bg-gray-700 sm:py-1 sm:text-sm"
            :disabled="currentPage === 1"
            @click="currentPage--"
          >
            <i class="fas fa-chevron-left" />
          </button>

          <!-- 页码 -->
          <div class="flex items-center gap-1">
            <!-- 第一页 -->
            <button
              v-if="currentPage > 3"
              class="hidden rounded-md border border-gray-300 bg-white px-3 py-1 text-sm font-medium text-gray-700 hover:bg-gray-50 dark:border-gray-600 dark:bg-gray-800 dark:text-gray-300 dark:hover:bg-gray-700 sm:block"
              @click="currentPage = 1"
            >
              1
            </button>
            <span
              v-if="currentPage > 4"
              class="hidden px-2 text-gray-500 dark:text-gray-400 sm:inline"
              >...</span
            >

            <!-- 中间页码 -->
            <button
              v-for="page in pageNumbers"
              :key="page"
              :class="[
                'rounded-md px-2 py-1 text-xs font-medium sm:px-3 sm:text-sm',
                page === currentPage
                  ? 'bg-blue-600 text-white'
                  : 'border border-gray-300 bg-white text-gray-700 hover:bg-gray-50 dark:border-gray-600 dark:bg-gray-800 dark:text-gray-300 dark:hover:bg-gray-700'
              ]"
              @click="currentPage = page"
            >
              {{ page }}
            </button>

            <!-- 最后一页 -->
            <span
              v-if="currentPage < totalPages - 3"
              class="hidden px-2 text-gray-500 dark:text-gray-400 sm:inline"
              >...</span
            >
            <button
              v-if="totalPages > 1 && currentPage < totalPages - 2"
              class="hidden rounded-md border border-gray-300 bg-white px-3 py-1 text-sm font-medium text-gray-700 hover:bg-gray-50 dark:border-gray-600 dark:bg-gray-800 dark:text-gray-300 dark:hover:bg-gray-700 sm:block"
              @click="currentPage = totalPages"
            >
              {{ totalPages }}
            </button>
          </div>

          <!-- 下一页 -->
          <button
            class="rounded-md border border-gray-300 bg-white px-3 py-1.5 text-xs font-medium text-gray-700 hover:bg-gray-50 disabled:cursor-not-allowed disabled:opacity-50 dark:border-gray-600 dark:bg-gray-800 dark:text-gray-300 dark:hover:bg-gray-700 sm:py-1 sm:text-sm"
            :disabled="currentPage === totalPages || totalPages === 0"
            @click="currentPage++"
          >
            <i class="fas fa-chevron-right" />
          </button>
        </div>
      </div>
    </div>

    <!-- 模态框组件 -->
    <CreateApiKeyModal
      v-if="showCreateApiKeyModal"
      :accounts="accounts"
      @batch-success="handleBatchCreateSuccess"
      @close="showCreateApiKeyModal = false"
      @success="handleCreateSuccess"
    />

    <EditApiKeyModal
      v-if="showEditApiKeyModal"
      :accounts="accounts"
      :api-key="editingApiKey"
      @close="showEditApiKeyModal = false"
      @success="handleEditSuccess"
    />

    <RenewApiKeyModal
      v-if="showRenewApiKeyModal"
      :api-key="renewingApiKey"
      @close="showRenewApiKeyModal = false"
      @success="handleRenewSuccess"
    />

    <NewApiKeyModal
      v-if="showNewApiKeyModal"
      :api-key="newApiKeyData"
      @close="showNewApiKeyModal = false"
    />

    <BatchApiKeyModal
      v-if="showBatchApiKeyModal"
      :api-keys="batchApiKeyData"
      @close="showBatchApiKeyModal = false"
    />

    <BatchEditApiKeyModal
      v-if="showBatchEditModal"
      :accounts="accounts"
      :selected-keys="selectedApiKeys"
      @close="showBatchEditModal = false"
      @success="handleBatchEditSuccess"
    />

    <!-- 过期时间编辑弹窗 -->
    <ExpiryEditModal
      ref="expiryEditModalRef"
      :api-key="editingExpiryKey || { id: null, expiresAt: null, name: '' }"
      :show="!!editingExpiryKey"
      @close="closeExpiryEdit"
      @save="handleSaveExpiry"
    />

    <!-- 使用详情弹窗 -->
    <UsageDetailModal
      :api-key="selectedApiKeyForDetail || {}"
      :show="showUsageDetailModal"
      @close="showUsageDetailModal = false"
    />
  </div>
</template>

<script setup>
import { ref, computed, onMounted, watch } from 'vue'
import { showToast } from '@/utils/toast'
import { apiClient } from '@/config/api'
import { useClientsStore } from '@/stores/clients'
import CreateApiKeyModal from '@/components/apikeys/CreateApiKeyModal.vue'
import EditApiKeyModal from '@/components/apikeys/EditApiKeyModal.vue'
import RenewApiKeyModal from '@/components/apikeys/RenewApiKeyModal.vue'
import NewApiKeyModal from '@/components/apikeys/NewApiKeyModal.vue'
import BatchApiKeyModal from '@/components/apikeys/BatchApiKeyModal.vue'
import BatchEditApiKeyModal from '@/components/apikeys/BatchEditApiKeyModal.vue'
import ExpiryEditModal from '@/components/apikeys/ExpiryEditModal.vue'
import UsageDetailModal from '@/components/apikeys/UsageDetailModal.vue'
import WindowCountdown from '@/components/apikeys/WindowCountdown.vue'
import CustomDropdown from '@/components/common/CustomDropdown.vue'

// 响应式数据
const clientsStore = useClientsStore()
const apiKeys = ref([])

// 多选相关状态
const selectedApiKeys = ref([])
const selectAllChecked = ref(false)
const isIndeterminate = ref(false)
const apiKeysLoading = ref(false)
const apiKeyStatsTimeRange = ref('today')
const apiKeysSortBy = ref('')
const apiKeysSortOrder = ref('asc')
const expandedApiKeys = ref({})
const apiKeyModelStats = ref({})
const apiKeyDateFilters = ref({})
const defaultTime = ref([new Date(2000, 1, 1, 0, 0, 0), new Date(2000, 2, 1, 23, 59, 59)])
const accounts = ref({
  claude: [],
  gemini: [],
  openai: [],
  bedrock: [],
  claudeGroups: [],
  geminiGroups: [],
  openaiGroups: []
})
const editingExpiryKey = ref(null)
const expiryEditModalRef = ref(null)
const showUsageDetailModal = ref(false)
const selectedApiKeyForDetail = ref(null)

// 标签相关
const selectedTagFilter = ref('')
const availableTags = ref([])

// 搜索相关
const searchKeyword = ref('')

// 下拉选项数据
const timeRangeOptions = ref([
  { value: 'today', label: '今日', icon: 'fa-clock' },
  { value: '7days', label: '最近7天', icon: 'fa-calendar-week' },
  { value: 'monthly', label: '本月', icon: 'fa-calendar' },
  { value: 'all', label: '全部时间', icon: 'fa-infinity' }
])

const tagOptions = computed(() => {
  const options = [{ value: '', label: '所有标签', icon: 'fa-asterisk' }]
  availableTags.value.forEach((tag) => {
    options.push({ value: tag, label: tag, icon: 'fa-tag' })
  })
  return options
})

const selectedTagCount = computed(() => {
  if (!selectedTagFilter.value) return 0
  return apiKeys.value.filter((key) => key.tags && key.tags.includes(selectedTagFilter.value))
    .length
})

// 分页相关
const currentPage = ref(1)
const pageSize = ref(10)
const pageSizeOptions = [10, 20, 50, 100]

// 模态框状态
const showCreateApiKeyModal = ref(false)
const showEditApiKeyModal = ref(false)
const showRenewApiKeyModal = ref(false)
const showNewApiKeyModal = ref(false)
const showBatchApiKeyModal = ref(false)
const showBatchEditModal = ref(false)
const editingApiKey = ref(null)
const renewingApiKey = ref(null)
const newApiKeyData = ref(null)
const batchApiKeyData = ref([])

// 计算排序后的API Keys
const sortedApiKeys = computed(() => {
  // 先进行标签筛选
  let filteredKeys = apiKeys.value
  if (selectedTagFilter.value) {
    filteredKeys = apiKeys.value.filter(
      (key) => key.tags && key.tags.includes(selectedTagFilter.value)
    )
  }

  // 然后进行名称搜索
  if (searchKeyword.value) {
    const keyword = searchKeyword.value.toLowerCase().trim()
    filteredKeys = filteredKeys.filter(
      (key) => key.name && key.name.toLowerCase().includes(keyword)
    )
  }

  // 如果没有排序字段，返回筛选后的结果
  if (!apiKeysSortBy.value) return filteredKeys

  // 排序
  const sorted = [...filteredKeys].sort((a, b) => {
    let aVal = a[apiKeysSortBy.value]
    let bVal = b[apiKeysSortBy.value]

    // 处理特殊排序字段
    if (apiKeysSortBy.value === 'status') {
      aVal = a.isActive ? 1 : 0
      bVal = b.isActive ? 1 : 0
    } else if (apiKeysSortBy.value === 'cost') {
      aVal = parseFloat(calculateApiKeyCost(a.usage).replace('$', ''))
      bVal = parseFloat(calculateApiKeyCost(b.usage).replace('$', ''))
    } else if (apiKeysSortBy.value === 'createdAt' || apiKeysSortBy.value === 'expiresAt') {
      aVal = aVal ? new Date(aVal).getTime() : 0
      bVal = bVal ? new Date(bVal).getTime() : 0
    }

    if (aVal < bVal) return apiKeysSortOrder.value === 'asc' ? -1 : 1
    if (aVal > bVal) return apiKeysSortOrder.value === 'asc' ? 1 : -1
    return 0
  })

  return sorted
})

// 计算总页数
const totalPages = computed(() => {
  const total = sortedApiKeys.value.length
  return Math.ceil(total / pageSize.value) || 0
})

// 计算显示的页码数组
const pageNumbers = computed(() => {
  const pages = []
  const current = currentPage.value
  const total = totalPages.value

  if (total <= 7) {
    // 如果总页数小于等于7，显示所有页码
    for (let i = 1; i <= total; i++) {
      pages.push(i)
    }
  } else {
    // 如果总页数大于7，显示部分页码
    let start = Math.max(1, current - 2)
    let end = Math.min(total, current + 2)

    // 调整起始和结束页码
    if (current <= 3) {
      end = 5
    } else if (current >= total - 2) {
      start = total - 4
    }

    for (let i = start; i <= end; i++) {
      pages.push(i)
    }
  }

  return pages
})

// 获取分页后的数据
const paginatedApiKeys = computed(() => {
  const start = (currentPage.value - 1) * pageSize.value
  const end = start + pageSize.value
  return sortedApiKeys.value.slice(start, end)
})

// 加载账户列表
const loadAccounts = async () => {
  try {
    const [claudeData, claudeConsoleData, geminiData, openaiData, bedrockData, groupsData] =
      await Promise.all([
        apiClient.get('/admin/claude-accounts'),
        apiClient.get('/admin/claude-console-accounts'),
        apiClient.get('/admin/gemini-accounts'),
        apiClient.get('/admin/openai-accounts'),
        apiClient.get('/admin/bedrock-accounts'),
        apiClient.get('/admin/account-groups')
      ])

    // 合并Claude OAuth账户和Claude Console账户
    const claudeAccounts = []

    if (claudeData.success) {
      claudeData.data?.forEach((account) => {
        claudeAccounts.push({
          ...account,
          platform: 'claude-oauth',
          isDedicated: account.accountType === 'dedicated'
        })
      })
    }

    if (claudeConsoleData.success) {
      claudeConsoleData.data?.forEach((account) => {
        claudeAccounts.push({
          ...account,
          platform: 'claude-console',
          isDedicated: account.accountType === 'dedicated'
        })
      })
    }

    accounts.value.claude = claudeAccounts

    if (geminiData.success) {
      accounts.value.gemini = (geminiData.data || []).map((account) => ({
        ...account,
        isDedicated: account.accountType === 'dedicated'
      }))
    }

    if (openaiData.success) {
      accounts.value.openai = (openaiData.data || []).map((account) => ({
        ...account,
        isDedicated: account.accountType === 'dedicated'
      }))
    }

    if (bedrockData.success) {
      accounts.value.bedrock = (bedrockData.data || []).map((account) => ({
        ...account,
        isDedicated: account.accountType === 'dedicated'
      }))
    }

    if (groupsData.success) {
      // 处理分组数据
      const allGroups = groupsData.data || []
      accounts.value.claudeGroups = allGroups.filter((g) => g.platform === 'claude')
      accounts.value.geminiGroups = allGroups.filter((g) => g.platform === 'gemini')
      accounts.value.openaiGroups = allGroups.filter((g) => g.platform === 'openai')
    }
  } catch (error) {
    console.error('加载账户列表失败:', error)
  }
}

// 加载API Keys
const loadApiKeys = async () => {
  apiKeysLoading.value = true
  try {
    const data = await apiClient.get(`/admin/api-keys?timeRange=${apiKeyStatsTimeRange.value}`)
    if (data.success) {
      apiKeys.value = data.data || []

      // 更新可用标签列表
      const tagsSet = new Set()
      apiKeys.value.forEach((key) => {
        if (key.tags && Array.isArray(key.tags)) {
          key.tags.forEach((tag) => tagsSet.add(tag))
        }
      })
      availableTags.value = Array.from(tagsSet).sort()
    }
  } catch (error) {
    showToast('加载 API Keys 失败', 'error')
  } finally {
    apiKeysLoading.value = false
  }
}

// 排序API Keys
const sortApiKeys = (field) => {
  if (apiKeysSortBy.value === field) {
    apiKeysSortOrder.value = apiKeysSortOrder.value === 'asc' ? 'desc' : 'asc'
  } else {
    apiKeysSortBy.value = field
    apiKeysSortOrder.value = 'asc'
  }
}

// 格式化数字
const formatNumber = (num) => {
  if (!num && num !== 0) return '0'
  return num.toLocaleString('zh-CN')
}

// 计算API Key费用
const calculateApiKeyCost = (usage) => {
  if (!usage || !usage.total) return '$0.0000'
  const cost = usage.total.cost || 0
  return `$${cost.toFixed(4)}`
}

// 获取绑定账户名称
const getBoundAccountName = (accountId) => {
  if (!accountId) return '未知账户'

  // 检查是否是分组
  if (accountId.startsWith('group:')) {
    const groupId = accountId.substring(6) // 移除 'group:' 前缀

    // 从Claude分组中查找
    const claudeGroup = accounts.value.claudeGroups.find((g) => g.id === groupId)
    if (claudeGroup) {
      return `分组-${claudeGroup.name}`
    }

    // 从Gemini分组中查找
    const geminiGroup = accounts.value.geminiGroups.find((g) => g.id === groupId)
    if (geminiGroup) {
      return `分组-${geminiGroup.name}`
    }

    // 从OpenAI分组中查找
    const openaiGroup = accounts.value.openaiGroups.find((g) => g.id === groupId)
    if (openaiGroup) {
      return `分组-${openaiGroup.name}`
    }

    // 如果找不到分组，返回分组ID的前8位
    return `分组-${groupId.substring(0, 8)}`
  }

  // 从Claude账户列表中查找
  const claudeAccount = accounts.value.claude.find((acc) => acc.id === accountId)
  if (claudeAccount) {
    return `${claudeAccount.name}`
  }

  // 从Gemini账户列表中查找
  const geminiAccount = accounts.value.gemini.find((acc) => acc.id === accountId)
  if (geminiAccount) {
    return `${geminiAccount.name}`
  }

  // 从OpenAI账户列表中查找
  const openaiAccount = accounts.value.openai.find((acc) => acc.id === accountId)
  if (openaiAccount) {
    return `${openaiAccount.name}`
  }

  // 从Bedrock账户列表中查找
  const bedrockAccount = accounts.value.bedrock.find((acc) => acc.id === accountId)
  if (bedrockAccount) {
    return `${bedrockAccount.name}`
  }

  // 如果找不到，返回账户ID的前8位
  return `${accountId.substring(0, 8)}`
}

// 获取Claude绑定信息
const getClaudeBindingInfo = (key) => {
  if (key.claudeAccountId) {
    const info = getBoundAccountName(key.claudeAccountId)
    if (key.claudeAccountId.startsWith('group:')) {
      return info
    }
    // 检查账户是否存在
    const account = accounts.value.claude.find((acc) => acc.id === key.claudeAccountId)
    if (!account) {
      return `⚠️ ${info} (账户不存在)`
    }
    if (account.accountType === 'dedicated') {
      return `🔒 专属-${info}`
    }
    return info
  }
  if (key.claudeConsoleAccountId) {
    const account = accounts.value.claude.find(
      (acc) => acc.id === key.claudeConsoleAccountId && acc.platform === 'claude-console'
    )
    if (!account) {
      return `⚠️ Console账户不存在`
    }
    return `Console-${account.name}`
  }
  return ''
}

// 获取Gemini绑定信息
const getGeminiBindingInfo = (key) => {
  if (key.geminiAccountId) {
    const info = getBoundAccountName(key.geminiAccountId)
    if (key.geminiAccountId.startsWith('group:')) {
      return info
    }
    // 检查账户是否存在
    const account = accounts.value.gemini.find((acc) => acc.id === key.geminiAccountId)
    if (!account) {
      return `⚠️ ${info} (账户不存在)`
    }
    if (account.accountType === 'dedicated') {
      return `🔒 专属-${info}`
    }
    return info
  }
  return ''
}

// 获取OpenAI绑定信息
const getOpenAIBindingInfo = (key) => {
  if (key.openaiAccountId) {
    const info = getBoundAccountName(key.openaiAccountId)
    if (key.openaiAccountId.startsWith('group:')) {
      return info
    }
    // 检查账户是否存在
    const account = accounts.value.openai.find((acc) => acc.id === key.openaiAccountId)
    if (!account) {
      return `⚠️ ${info} (账户不存在)`
    }
    if (account.accountType === 'dedicated') {
      return `🔒 专属-${info}`
    }
    return info
  }
  return ''
}

// 获取Bedrock绑定信息
const getBedrockBindingInfo = (key) => {
  if (key.bedrockAccountId) {
    const info = getBoundAccountName(key.bedrockAccountId)
    if (key.bedrockAccountId.startsWith('group:')) {
      return info
    }
    // 检查账户是否存在
    const account = accounts.value.bedrock.find((acc) => acc.id === key.bedrockAccountId)
    if (!account) {
      return `⚠️ ${info} (账户不存在)`
    }
    if (account.accountType === 'dedicated') {
      return `🔒 专属-${info}`
    }
    return info
  }
  return ''
}

// 检查API Key是否过期
const isApiKeyExpired = (expiresAt) => {
  if (!expiresAt) return false
  return new Date(expiresAt) < new Date()
}

// 检查API Key是否即将过期
const isApiKeyExpiringSoon = (expiresAt) => {
  if (!expiresAt || isApiKeyExpired(expiresAt)) return false
  const daysUntilExpiry = (new Date(expiresAt) - new Date()) / (1000 * 60 * 60 * 24)
  return daysUntilExpiry <= 7
}

// 格式化过期日期
const formatExpireDate = (dateString) => {
  if (!dateString) return ''
  return new Date(dateString).toLocaleDateString('zh-CN')
}

// 切换模型统计展开状态
const toggleApiKeyModelStats = async (keyId) => {
  if (!expandedApiKeys.value[keyId]) {
    expandedApiKeys.value[keyId] = true
    // 初始化日期筛选器
    if (!apiKeyDateFilters.value[keyId]) {
      initApiKeyDateFilter(keyId)
    }
    // 加载模型统计数据
    await loadApiKeyModelStats(keyId, true)
  } else {
    expandedApiKeys.value[keyId] = false
  }
}

// 加载 API Key 的模型统计
const loadApiKeyModelStats = async (keyId, forceReload = false) => {
  if (!forceReload && apiKeyModelStats.value[keyId] && apiKeyModelStats.value[keyId].length > 0) {
    return
  }

  const filter = getApiKeyDateFilter(keyId)

  try {
    let url = `/admin/api-keys/${keyId}/model-stats`
    const params = new URLSearchParams()

    if (filter.customStart && filter.customEnd) {
      params.append('startDate', filter.customStart)
      params.append('endDate', filter.customEnd)
      params.append('period', 'custom')
    } else {
      const period =
        filter.preset === 'today' ? 'daily' : filter.preset === '7days' ? 'daily' : 'monthly'
      params.append('period', period)
    }

    url += '?' + params.toString()

    const data = await apiClient.get(url)
    if (data.success) {
      apiKeyModelStats.value[keyId] = data.data || []
    }
  } catch (error) {
    showToast('加载模型统计失败', 'error')
    apiKeyModelStats.value[keyId] = []
  }
}

// 计算API Key模型使用百分比
const calculateApiKeyModelPercentage = (value, stats) => {
  const total = stats.reduce((sum, stat) => sum + (stat.allTokens || 0), 0)
  if (total === 0) return 0
  return Math.round((value / total) * 100)
}

// 计算单个模型费用
const calculateModelCost = (stat) => {
  // 优先使用后端返回的费用数据
  if (stat.formatted && stat.formatted.total) {
    return stat.formatted.total
  }

  // 如果没有 formatted 数据，尝试使用 cost 字段
  if (stat.cost !== undefined) {
    return `$${stat.cost.toFixed(6)}`
  }

  // 默认返回
  return '$0.000000'
}

// 初始化API Key的日期筛选器
const initApiKeyDateFilter = (keyId) => {
  const today = new Date()
  const startDate = new Date(today)
  startDate.setDate(today.getDate() - 6) // 7天前

  apiKeyDateFilters.value[keyId] = {
    type: 'preset',
    preset: '7days',
    customStart: startDate.toISOString().split('T')[0],
    customEnd: today.toISOString().split('T')[0],
    customRange: null,
    presetOptions: [
      { value: 'today', label: '今日', days: 1 },
      { value: '7days', label: '7天', days: 7 },
      { value: '30days', label: '30天', days: 30 }
    ]
  }
}

// 获取API Key的日期筛选器状态
const getApiKeyDateFilter = (keyId) => {
  if (!apiKeyDateFilters.value[keyId]) {
    initApiKeyDateFilter(keyId)
  }
  return apiKeyDateFilters.value[keyId]
}

// 设置 API Key 日期预设
const setApiKeyDateFilterPreset = (preset, keyId) => {
  const filter = getApiKeyDateFilter(keyId)
  filter.type = 'preset'
  filter.preset = preset

  const option = filter.presetOptions.find((opt) => opt.value === preset)
  if (option) {
    const today = new Date()
    const startDate = new Date(today)
    startDate.setDate(today.getDate() - (option.days - 1))

    filter.customStart = startDate.toISOString().split('T')[0]
    filter.customEnd = today.toISOString().split('T')[0]

    const formatDate = (date) => {
      return (
        date.getFullYear() +
        '-' +
        String(date.getMonth() + 1).padStart(2, '0') +
        '-' +
        String(date.getDate()).padStart(2, '0') +
        ' 00:00:00'
      )
    }

    filter.customRange = [formatDate(startDate), formatDate(today)]
  }

  loadApiKeyModelStats(keyId, true)
}

// API Key 自定义日期范围变化
const onApiKeyCustomDateRangeChange = (keyId, value) => {
  const filter = getApiKeyDateFilter(keyId)

  if (value && value.length === 2) {
    filter.type = 'custom'
    filter.preset = ''
    filter.customRange = value
    filter.customStart = value[0].split(' ')[0]
    filter.customEnd = value[1].split(' ')[0]

    loadApiKeyModelStats(keyId, true)
  } else if (value === null) {
    // 清空时恢复默认7天
    setApiKeyDateFilterPreset('7days', keyId)
  }
}

// 禁用未来日期
const disabledDate = (date) => {
  return date > new Date()
}

// 重置API Key日期筛选器
const resetApiKeyDateFilter = (keyId) => {
  const filter = getApiKeyDateFilter(keyId)

  // 重置为默认的7天
  filter.type = 'preset'
  filter.preset = '7days'

  const today = new Date()
  const startDate = new Date(today)
  startDate.setDate(today.getDate() - 6)

  filter.customStart = startDate.toISOString().split('T')[0]
  filter.customEnd = today.toISOString().split('T')[0]
  filter.customRange = null

  // 重新加载数据
  loadApiKeyModelStats(keyId, true)
  showToast('已重置筛选条件并刷新数据', 'info')
}

// 打开创建模态框
const openCreateApiKeyModal = async () => {
  // 重新加载账号数据，确保显示最新的专属账号
  await loadAccounts()
  showCreateApiKeyModal.value = true
}

// 打开编辑模态框
const openEditApiKeyModal = async (apiKey) => {
  // 重新加载账号数据，确保显示最新的专属账号
  await loadAccounts()
  editingApiKey.value = apiKey
  showEditApiKeyModal.value = true
}

// 打开续期模态框
const openRenewApiKeyModal = (apiKey) => {
  renewingApiKey.value = apiKey
  showRenewApiKeyModal.value = true
}

// 处理创建成功
const handleCreateSuccess = (data) => {
  showCreateApiKeyModal.value = false
  newApiKeyData.value = data
  showNewApiKeyModal.value = true
  loadApiKeys()
}

// 处理批量创建成功
const handleBatchCreateSuccess = (data) => {
  showCreateApiKeyModal.value = false
  batchApiKeyData.value = data
  showBatchApiKeyModal.value = true
  loadApiKeys()
}

// 打开批量编辑模态框
const openBatchEditModal = async () => {
  if (selectedApiKeys.value.length === 0) {
    showToast('请先选择要编辑的 API Keys', 'warning')
    return
  }

  // 重新加载账号数据，确保显示最新的专属账号
  await loadAccounts()
  showBatchEditModal.value = true
}

// 处理批量编辑成功
const handleBatchEditSuccess = () => {
  showBatchEditModal.value = false
  // 清空选中状态
  selectedApiKeys.value = []
  updateSelectAllState()
  loadApiKeys()
}

// 处理编辑成功
const handleEditSuccess = () => {
  showEditApiKeyModal.value = false
  showToast('API Key 更新成功', 'success')
  loadApiKeys()
}

// 处理续期成功
const handleRenewSuccess = () => {
  showRenewApiKeyModal.value = false
  showToast('API Key 续期成功', 'success')
  loadApiKeys()
}

// 切换API Key状态（激活/禁用）
const toggleApiKeyStatus = async (key) => {
  let confirmed = true

  // 禁用时需要二次确认
  if (key.isActive) {
    if (window.showConfirm) {
      confirmed = await window.showConfirm(
        '禁用 API Key',
        `确定要禁用 API Key "${key.name}" 吗？禁用后所有使用此 Key 的请求将返回 401 错误。`,
        '确定禁用',
        '取消'
      )
    } else {
      // 降级方案
      confirmed = confirm(
        `确定要禁用 API Key "${key.name}" 吗？禁用后所有使用此 Key 的请求将返回 401 错误。`
      )
    }
  }

  if (!confirmed) return

  try {
    const data = await apiClient.put(`/admin/api-keys/${key.id}`, {
      isActive: !key.isActive
    })

    if (data.success) {
      showToast(`API Key 已${key.isActive ? '禁用' : '激活'}`, 'success')
      // 更新本地数据
      const localKey = apiKeys.value.find((k) => k.id === key.id)
      if (localKey) {
        localKey.isActive = !key.isActive
      }
    } else {
      showToast(data.message || '操作失败', 'error')
    }
  } catch (error) {
    showToast('操作失败', 'error')
  }
}

// 删除API Key
const deleteApiKey = async (keyId) => {
  let confirmed = false

  if (window.showConfirm) {
    confirmed = await window.showConfirm(
      '删除 API Key',
      '确定要删除这个 API Key 吗？此操作不可恢复。',
      '确定删除',
      '取消'
    )
  } else {
    // 降级方案
    confirmed = confirm('确定要删除这个 API Key 吗？此操作不可恢复。')
  }

  if (!confirmed) return

  try {
    const data = await apiClient.delete(`/admin/api-keys/${keyId}`)
    if (data.success) {
      showToast('API Key 已删除', 'success')
      // 从选中列表中移除
      const index = selectedApiKeys.value.indexOf(keyId)
      if (index > -1) {
        selectedApiKeys.value.splice(index, 1)
      }
      updateSelectAllState()
      loadApiKeys()
    } else {
      showToast(data.message || '删除失败', 'error')
    }
  } catch (error) {
    showToast('删除失败', 'error')
  }
}

// 批量删除API Keys
const batchDeleteApiKeys = async () => {
  const selectedCount = selectedApiKeys.value.length
  if (selectedCount === 0) {
    showToast('请先选择要删除的 API Keys', 'warning')
    return
  }

  let confirmed = false
  const message = `确定要删除选中的 ${selectedCount} 个 API Key 吗？此操作不可恢复。`

  if (window.showConfirm) {
    confirmed = await window.showConfirm('批量删除 API Keys', message, '确定删除', '取消')
  } else {
    confirmed = confirm(message)
  }

  if (!confirmed) return

  const keyIds = [...selectedApiKeys.value]

  try {
    const data = await apiClient.delete('/admin/api-keys/batch', {
      data: { keyIds }
    })

    if (data.success) {
      const { successCount, failedCount, errors } = data.data

      if (successCount > 0) {
        showToast(`成功删除 ${successCount} 个 API Keys`, 'success')

        // 如果有失败的，显示详细信息
        if (failedCount > 0) {
          const errorMessages = errors.map((e) => `${e.keyId}: ${e.error}`).join('\n')
          showToast(`${failedCount} 个删除失败:\n${errorMessages}`, 'warning')
        }
      } else {
        showToast('所有 API Keys 删除失败', 'error')
      }

      // 清空选中状态
      selectedApiKeys.value = []
      updateSelectAllState()
      loadApiKeys()
    } else {
      showToast(data.message || '批量删除失败', 'error')
    }
  } catch (error) {
    showToast('批量删除失败', 'error')
    console.error('批量删除 API Keys 失败:', error)
  }
}

// 处理全选/取消全选
const handleSelectAll = () => {
  if (selectAllChecked.value) {
    // 全选当前页的所有API Keys
    paginatedApiKeys.value.forEach((key) => {
      if (!selectedApiKeys.value.includes(key.id)) {
        selectedApiKeys.value.push(key.id)
      }
    })
  } else {
    // 取消全选：只移除当前页的选中项，保留其他页面的选中项
    const currentPageIds = new Set(paginatedApiKeys.value.map((key) => key.id))
    selectedApiKeys.value = selectedApiKeys.value.filter((id) => !currentPageIds.has(id))
  }
  updateSelectAllState()
}

// 更新全选状态
const updateSelectAllState = () => {
  const totalInCurrentPage = paginatedApiKeys.value.length
  const selectedInCurrentPage = paginatedApiKeys.value.filter((key) =>
    selectedApiKeys.value.includes(key.id)
  ).length

  if (selectedInCurrentPage === 0) {
    selectAllChecked.value = false
    isIndeterminate.value = false
  } else if (selectedInCurrentPage === totalInCurrentPage) {
    selectAllChecked.value = true
    isIndeterminate.value = false
  } else {
    selectAllChecked.value = false
    isIndeterminate.value = true
  }
}

// 复制API统计页面链接
const copyApiStatsLink = (apiKey) => {
  // 构建统计页面的完整URL
  const baseUrl = window.location.origin
  const statsUrl = `${baseUrl}/admin-next/api-stats?apiId=${apiKey.id}`

  // 使用传统的textarea方法复制到剪贴板
  const textarea = document.createElement('textarea')
  textarea.value = statsUrl
  textarea.style.position = 'fixed'
  textarea.style.opacity = '0'
  textarea.style.left = '-9999px'
  document.body.appendChild(textarea)

  textarea.select()
  textarea.setSelectionRange(0, 99999) // 兼容移动端

  try {
    const successful = document.execCommand('copy')
    if (successful) {
      showToast(`已复制统计页面链接`, 'success')
    } else {
      showToast('复制失败，请手动复制', 'error')
      console.log('统计页面链接:', statsUrl)
    }
  } catch (err) {
    showToast('复制失败，请手动复制', 'error')
    console.error('复制错误:', err)
    console.log('统计页面链接:', statsUrl)
  } finally {
    document.body.removeChild(textarea)
  }
}

// 开始编辑过期时间
const startEditExpiry = (apiKey) => {
  editingExpiryKey.value = apiKey
}

// 关闭过期时间编辑
const closeExpiryEdit = () => {
  editingExpiryKey.value = null
}

// 保存过期时间
const handleSaveExpiry = async ({ keyId, expiresAt }) => {
  try {
    const data = await apiClient.put(`/admin/api-keys/${keyId}`, {
      expiresAt: expiresAt || null
    })

    if (data.success) {
      showToast('过期时间已更新', 'success')
      // 更新本地数据
      const key = apiKeys.value.find((k) => k.id === keyId)
      if (key) {
        key.expiresAt = expiresAt || null
      }
      closeExpiryEdit()
    } else {
      showToast(data.message || '更新失败', 'error')
      // 重置保存状态
      if (expiryEditModalRef.value) {
        expiryEditModalRef.value.resetSaving()
      }
    }
  } catch (error) {
    showToast('更新失败', 'error')
    // 重置保存状态
    if (expiryEditModalRef.value) {
      expiryEditModalRef.value.resetSaving()
    }
  }
}

// 格式化日期时间
const formatDate = (dateString) => {
  if (!dateString) return ''
  const date = new Date(dateString)
  return date
    .toLocaleDateString('zh-CN', {
      year: 'numeric',
      month: '2-digit',
      day: '2-digit',
      hour: '2-digit',
      minute: '2-digit'
    })
    .replace(/\//g, '-')
}

// 获取每日费用进度
const getDailyCostProgress = (key) => {
  if (!key.dailyCostLimit || key.dailyCostLimit === 0) return 0
  const percentage = ((key.dailyCost || 0) / key.dailyCostLimit) * 100
  return Math.min(percentage, 100)
}

// 获取每日费用进度条颜色
const getDailyCostProgressColor = (key) => {
  const progress = getDailyCostProgress(key)
  if (progress >= 100) return 'bg-red-500'
  if (progress >= 80) return 'bg-yellow-500'
  return 'bg-green-500'
}

<<<<<<< HEAD
// 获取总费用进度
const getTotalCostProgress = (key) => {
  if (!key.dollarLimit || key.dollarLimit === 0) return 0
  const percentage = ((key.totalCost || 0) / key.dollarLimit) * 100
  return Math.min(percentage, 100)
}

// 获取总费用进度条颜色
const getTotalCostProgressColor = (key) => {
  const progress = getTotalCostProgress(key)
=======
// 获取 Opus 周费用进度
const getWeeklyOpusCostProgress = (key) => {
  if (!key.weeklyOpusCostLimit || key.weeklyOpusCostLimit === 0) return 0
  const percentage = ((key.weeklyOpusCost || 0) / key.weeklyOpusCostLimit) * 100
  return Math.min(percentage, 100)
}

// 获取 Opus 周费用进度条颜色
const getWeeklyOpusCostProgressColor = (key) => {
  const progress = getWeeklyOpusCostProgress(key)
>>>>>>> 246bdc92
  if (progress >= 100) return 'bg-red-500'
  if (progress >= 80) return 'bg-yellow-500'
  return 'bg-green-500'
}

// 显示使用详情
const showUsageDetails = (apiKey) => {
  selectedApiKeyForDetail.value = apiKey
  showUsageDetailModal.value = true
}

// 格式化Token数量（使用K/M单位）
const formatTokenCount = (count) => {
  if (count >= 1000000) {
    return (count / 1000000).toFixed(1) + 'M'
  } else if (count >= 1000) {
    return (count / 1000).toFixed(1) + 'K'
  }
  return count.toString()
}

// 格式化最后使用时间
const formatLastUsed = (dateString) => {
  if (!dateString) return '从未使用'
  const date = new Date(dateString)
  const now = new Date()
  const diff = now - date
  if (diff < 60000) return '刚刚'
  if (diff < 3600000) return `${Math.floor(diff / 60000)} 分钟前`
  if (diff < 86400000) return `${Math.floor(diff / 3600000)} 小时前`
  if (diff < 604800000) return `${Math.floor(diff / 86400000)} 天前`
  return date.toLocaleDateString('zh-CN')
}

// 清除搜索
const clearSearch = () => {
  searchKeyword.value = ''
  currentPage.value = 1
}

// 监听筛选条件变化，重置页码和选中状态
// 监听筛选条件变化（不包括搜索），清空选中状态
watch([selectedTagFilter, apiKeyStatsTimeRange], () => {
  currentPage.value = 1
  // 清空选中状态
  selectedApiKeys.value = []
  updateSelectAllState()
})

// 监听搜索关键词变化，只重置分页，保持选中状态
watch(searchKeyword, () => {
  currentPage.value = 1
  // 不清空选中状态，允许跨搜索保持勾选
  updateSelectAllState()
})

// 监听分页变化，更新全选状态
watch([currentPage, pageSize], () => {
  updateSelectAllState()
})

// 监听API Keys数据变化，清理无效的选中状态
watch(apiKeys, () => {
  const validIds = new Set(apiKeys.value.map((key) => key.id))

  // 过滤出仍然有效的选中项
  selectedApiKeys.value = selectedApiKeys.value.filter((id) => validIds.has(id))

  updateSelectAllState()
})

onMounted(async () => {
  // 并行加载所有需要的数据
  await Promise.all([clientsStore.loadSupportedClients(), loadAccounts(), loadApiKeys()])

  // 初始化全选状态
  updateSelectAllState()
})
</script>

<style scoped>
.tab-content {
  min-height: calc(100vh - 300px);
}

.table-container {
  overflow-x: auto;
  border-radius: 12px;
  border: 1px solid rgba(0, 0, 0, 0.05);
}

.table-row {
  transition: all 0.2s ease;
}

.table-row:hover {
  background-color: rgba(0, 0, 0, 0.02);
}

.loading-spinner {
  width: 24px;
  height: 24px;
  border: 2px solid #e5e7eb;
  border-top: 2px solid #3b82f6;
  border-radius: 50%;
  animation: spin 1s linear infinite;
}

@keyframes spin {
  0% {
    transform: rotate(0deg);
  }
  100% {
    transform: rotate(360deg);
  }
}

.api-key-date-picker :deep(.el-input__inner) {
  @apply border-gray-300 bg-white focus:border-blue-500 focus:ring-blue-500;
}

.api-key-date-picker :deep(.el-range-separator) {
  @apply text-gray-500;
}
</style><|MERGE_RESOLUTION|>--- conflicted
+++ resolved
@@ -422,11 +422,7 @@
                     <!-- 每日费用限制进度条 -->
                     <div v-if="key.dailyCostLimit > 0" class="space-y-1">
                       <div class="flex items-center justify-between text-xs">
-<<<<<<< HEAD
-                        <span class="text-gray-500 dark:text-gray-400">每日限额</span>
-=======
                         <span class="text-gray-500 dark:text-gray-400">每日费用</span>
->>>>>>> 246bdc92
                         <span class="text-gray-700 dark:text-gray-300">
                           ${{ (key.dailyCost || 0).toFixed(2) }} / ${{
                             key.dailyCostLimit.toFixed(2)
@@ -442,7 +438,25 @@
                       </div>
                     </div>
 
-<<<<<<< HEAD
+                    <!-- Opus 周费用限制进度条 -->
+                    <div v-if="key.weeklyOpusCostLimit > 0" class="space-y-1">
+                      <div class="flex items-center justify-between text-xs">
+                        <span class="text-gray-500 dark:text-gray-400">Opus周费用</span>
+                        <span class="text-gray-700 dark:text-gray-300">
+                          ${{ (key.weeklyOpusCost || 0).toFixed(2) }} / ${{
+                            key.weeklyOpusCostLimit.toFixed(2)
+                          }}
+                        </span>
+                      </div>
+                      <div class="h-1.5 w-full rounded-full bg-gray-200">
+                        <div
+                          class="h-1.5 rounded-full transition-all duration-300"
+                          :class="getWeeklyOpusCostProgressColor(key)"
+                          :style="{ width: getWeeklyOpusCostProgress(key) + '%' }"
+                        />
+                      </div>
+                    </div>
+
                     <!-- 总费用限额进度条 -->
                     <div v-if="key.dollarLimit > 0" class="space-y-1">
                       <div class="flex items-center justify-between text-xs">
@@ -450,28 +464,14 @@
                         <span class="text-gray-700 dark:text-gray-300">
                           ${{ (key.totalCost || 0).toFixed(2) }} / ${{
                             key.dollarLimit.toFixed(2)
-=======
-                    <!-- Opus 周费用限制进度条 -->
-                    <div v-if="key.weeklyOpusCostLimit > 0" class="space-y-1">
-                      <div class="flex items-center justify-between text-xs">
-                        <span class="text-gray-500 dark:text-gray-400">Opus周费用</span>
-                        <span class="text-gray-700 dark:text-gray-300">
-                          ${{ (key.weeklyOpusCost || 0).toFixed(2) }} / ${{
-                            key.weeklyOpusCostLimit.toFixed(2)
->>>>>>> 246bdc92
                           }}
                         </span>
                       </div>
                       <div class="h-1.5 w-full rounded-full bg-gray-200">
                         <div
                           class="h-1.5 rounded-full transition-all duration-300"
-<<<<<<< HEAD
                           :class="getTotalCostProgressColor(key)"
                           :style="{ width: getTotalCostProgress(key) + '%' }"
-=======
-                          :class="getWeeklyOpusCostProgressColor(key)"
-                          :style="{ width: getWeeklyOpusCostProgress(key) + '%' }"
->>>>>>> 246bdc92
                         />
                       </div>
                     </div>
@@ -2289,7 +2289,21 @@
   return 'bg-green-500'
 }
 
-<<<<<<< HEAD
+// 获取 Opus 周费用进度
+const getWeeklyOpusCostProgress = (key) => {
+  if (!key.weeklyOpusCostLimit || key.weeklyOpusCostLimit === 0) return 0
+  const percentage = ((key.weeklyOpusCost || 0) / key.weeklyOpusCostLimit) * 100
+  return Math.min(percentage, 100)
+}
+
+// 获取 Opus 周费用进度条颜色
+const getWeeklyOpusCostProgressColor = (key) => {
+  const progress = getWeeklyOpusCostProgress(key)
+  if (progress >= 100) return 'bg-red-500'
+  if (progress >= 80) return 'bg-yellow-500'
+  return 'bg-green-500'
+}
+
 // 获取总费用进度
 const getTotalCostProgress = (key) => {
   if (!key.dollarLimit || key.dollarLimit === 0) return 0
@@ -2300,18 +2314,6 @@
 // 获取总费用进度条颜色
 const getTotalCostProgressColor = (key) => {
   const progress = getTotalCostProgress(key)
-=======
-// 获取 Opus 周费用进度
-const getWeeklyOpusCostProgress = (key) => {
-  if (!key.weeklyOpusCostLimit || key.weeklyOpusCostLimit === 0) return 0
-  const percentage = ((key.weeklyOpusCost || 0) / key.weeklyOpusCostLimit) * 100
-  return Math.min(percentage, 100)
-}
-
-// 获取 Opus 周费用进度条颜色
-const getWeeklyOpusCostProgressColor = (key) => {
-  const progress = getWeeklyOpusCostProgress(key)
->>>>>>> 246bdc92
   if (progress >= 100) return 'bg-red-500'
   if (progress >= 80) return 'bg-yellow-500'
   return 'bg-green-500'
