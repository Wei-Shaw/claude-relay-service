<template>
  <div class="settings-container">
    <div class="card p-4 sm:p-6">
      <!-- 页面标题 -->
      <div class="mb-4 sm:mb-6">
        <h3 class="mb-1 text-lg font-bold text-gray-900 dark:text-gray-100 sm:mb-2 sm:text-xl">
          系统设置
        </h3>
        <p class="text-sm text-gray-600 dark:text-gray-400 sm:text-base">网站定制和通知配置</p>
      </div>

      <!-- 设置分类导航 -->
      <div class="mb-6">
        <nav class="flex space-x-8">
          <button
            :class="[
              'border-b-2 pb-2 text-sm font-medium transition-colors',
              activeSection === 'branding'
                ? 'border-blue-500 text-blue-600 dark:border-blue-400 dark:text-blue-400'
                : 'border-transparent text-gray-500 hover:border-gray-300 hover:text-gray-700 dark:text-gray-400 dark:hover:text-gray-300'
            ]"
            @click="activeSection = 'branding'"
          >
            <i class="fas fa-palette mr-2"></i>
            品牌设置
          </button>
          <button
            :class="[
              'border-b-2 pb-2 text-sm font-medium transition-colors',
              activeSection === 'webhook'
                ? 'border-blue-500 text-blue-600 dark:border-blue-400 dark:text-blue-400'
                : 'border-transparent text-gray-500 hover:border-gray-300 hover:text-gray-700 dark:text-gray-400 dark:hover:text-gray-300'
            ]"
            @click="activeSection = 'webhook'"
          >
            <i class="fas fa-bell mr-2"></i>
            通知设置
          </button>
        </nav>
      </div>

      <!-- 加载状态 -->
      <div v-if="loading" class="py-12 text-center">
        <div class="loading-spinner mx-auto mb-4"></div>
        <p class="text-gray-500 dark:text-gray-400">正在加载设置...</p>
      </div>

      <!-- 内容区域 -->
      <div v-else>
        <!-- 品牌设置部分 -->
        <div v-show="activeSection === 'branding'">
          <!-- 桌面端表格视图 -->
          <div class="table-container hidden sm:block">
            <table class="min-w-full">
              <tbody class="divide-y divide-gray-200/50 dark:divide-gray-600/50">
                <!-- 网站名称 -->
                <tr class="table-row">
                  <td class="w-48 whitespace-nowrap px-6 py-4">
                    <div class="flex items-center">
                      <div
                        class="mr-3 flex h-8 w-8 items-center justify-center rounded-lg bg-gradient-to-br from-blue-500 to-blue-600"
                      >
                        <i class="fas fa-font text-xs text-white" />
                      </div>
                      <div>
                        <div class="text-sm font-semibold text-gray-900 dark:text-gray-100">
                          网站名称
                        </div>
                        <div class="text-xs text-gray-500 dark:text-gray-400">品牌标识</div>
                      </div>
                    </div>
                  </td>
                  <td class="px-6 py-4">
                    <input
                      v-model="oemSettings.siteName"
                      class="form-input w-full max-w-md dark:border-gray-600 dark:bg-gray-700 dark:text-gray-200"
                      maxlength="100"
                      placeholder="Claude Relay Service"
                      type="text"
                    />
                    <p class="mt-1 text-xs text-gray-500 dark:text-gray-400">
                      将显示在浏览器标题和页面头部
                    </p>
                  </td>
                </tr>

                <!-- 网站图标 -->
                <tr class="table-row">
                  <td class="w-48 whitespace-nowrap px-6 py-4">
                    <div class="flex items-center">
                      <div
                        class="mr-3 flex h-8 w-8 items-center justify-center rounded-lg bg-gradient-to-br from-purple-500 to-purple-600"
                      >
                        <i class="fas fa-image text-xs text-white" />
                      </div>
                      <div>
                        <div class="text-sm font-semibold text-gray-900 dark:text-gray-100">
                          网站图标
                        </div>
                        <div class="text-xs text-gray-500 dark:text-gray-400">Favicon</div>
                      </div>
                    </div>
                  </td>
                  <td class="px-6 py-4">
                    <div class="space-y-3">
                      <!-- 图标预览 -->
                      <div
                        v-if="oemSettings.siteIconData || oemSettings.siteIcon"
                        class="inline-flex items-center gap-3 rounded-lg bg-gray-50 p-3 dark:bg-gray-700"
                      >
                        <img
                          alt="图标预览"
                          class="h-8 w-8"
                          :src="oemSettings.siteIconData || oemSettings.siteIcon"
                          @error="handleIconError"
                        />
                        <span class="text-sm text-gray-600 dark:text-gray-400">当前图标</span>
                        <button
                          class="rounded-lg px-3 py-1 font-medium text-red-600 transition-colors hover:bg-red-50 hover:text-red-900"
                          @click="removeIcon"
                        >
                          <i class="fas fa-trash mr-1" />删除
                        </button>
                      </div>

                      <!-- 文件上传 -->
                      <div>
                        <input
                          ref="iconFileInput"
                          accept=".ico,.png,.jpg,.jpeg,.svg"
                          class="hidden"
                          type="file"
                          @change="handleIconUpload"
                        />
                        <button
                          class="btn btn-success px-4 py-2"
                          @click="$refs.iconFileInput.click()"
                        >
                          <i class="fas fa-upload mr-2" />
                          上传图标
                        </button>
                        <span class="ml-3 text-xs text-gray-500 dark:text-gray-400"
                          >支持 .ico, .png, .jpg, .svg 格式，最大 350KB</span
                        >
                      </div>
                    </div>
                  </td>
                </tr>

                <!-- 管理后台按钮显示控制 -->
                <tr class="table-row">
                  <td class="w-48 whitespace-nowrap px-6 py-4">
                    <div class="flex items-center">
                      <div
                        class="mr-3 flex h-8 w-8 items-center justify-center rounded-lg bg-gradient-to-br from-indigo-500 to-purple-600"
                      >
                        <i class="fas fa-eye-slash text-xs text-white" />
                      </div>
                      <div>
                        <div class="text-sm font-semibold text-gray-900 dark:text-gray-100">
                          管理入口
                        </div>
                        <div class="text-xs text-gray-500 dark:text-gray-400">登录按钮显示</div>
                      </div>
                    </div>
                  </td>
                  <td class="px-6 py-4">
                    <div class="flex items-center">
                      <label class="inline-flex cursor-pointer items-center">
                        <input v-model="hideAdminButton" class="peer sr-only" type="checkbox" />
                        <div
                          class="peer relative h-6 w-11 rounded-full bg-gray-200 after:absolute after:left-[2px] after:top-[2px] after:h-5 after:w-5 after:rounded-full after:border after:border-gray-300 after:bg-white after:transition-all after:content-[''] peer-checked:bg-blue-600 peer-checked:after:translate-x-full peer-checked:after:border-white peer-focus:outline-none peer-focus:ring-4 peer-focus:ring-blue-300 dark:border-gray-600 dark:bg-gray-700 dark:peer-focus:ring-blue-800"
                        ></div>
                        <span class="ml-3 text-sm font-medium text-gray-900 dark:text-gray-300">{{
                          hideAdminButton ? '隐藏登录按钮' : '显示登录按钮'
                        }}</span>
                      </label>
                    </div>
                    <p class="mt-1 text-xs text-gray-500 dark:text-gray-400">
                      隐藏后，用户需要直接访问 /admin/login 页面登录
                    </p>
                  </td>
                </tr>

                <!-- 操作按钮 -->
                <tr>
                  <td class="px-6 py-6" colspan="2">
                    <div class="flex items-center justify-between">
                      <div class="flex gap-3">
                        <button
                          class="btn btn-primary px-6 py-3"
                          :class="{ 'cursor-not-allowed opacity-50': saving }"
                          :disabled="saving"
                          @click="saveOemSettings"
                        >
                          <div v-if="saving" class="loading-spinner mr-2"></div>
                          <i v-else class="fas fa-save mr-2" />
                          {{ saving ? '保存中...' : '保存设置' }}
                        </button>

                        <button
                          class="btn bg-gray-100 px-6 py-3 text-gray-700 hover:bg-gray-200 dark:bg-gray-700 dark:text-gray-300 dark:hover:bg-gray-600"
                          :disabled="saving"
                          @click="resetOemSettings"
                        >
                          <i class="fas fa-undo mr-2" />
                          重置为默认
                        </button>
                      </div>

                      <div
                        v-if="oemSettings.updatedAt"
                        class="text-sm text-gray-500 dark:text-gray-400"
                      >
                        <i class="fas fa-clock mr-1" />
                        最后更新：{{ formatDateTime(oemSettings.updatedAt) }}
                      </div>
                    </div>
                  </td>
                </tr>
              </tbody>
            </table>
          </div>

          <!-- 移动端卡片视图 -->
          <div class="space-y-4 sm:hidden">
            <!-- 站点名称卡片 -->
            <div class="glass-card p-4">
              <div class="mb-3 flex items-center gap-3">
                <div
                  class="flex h-10 w-10 flex-shrink-0 items-center justify-center rounded-xl bg-gradient-to-br from-blue-500 to-cyan-600 text-white shadow-md"
                >
                  <i class="fas fa-tag"></i>
                </div>
                <div>
                  <h3 class="text-base font-semibold text-gray-900 dark:text-gray-100">站点名称</h3>
                  <p class="text-sm text-gray-500 dark:text-gray-400">自定义您的站点品牌名称</p>
                </div>
              </div>
              <input
                v-model="oemSettings.siteName"
                class="form-input w-full dark:border-gray-600 dark:bg-gray-700 dark:text-gray-200"
                maxlength="100"
                placeholder="Claude Relay Service"
                type="text"
              />
            </div>

            <!-- 站点图标卡片 -->
            <div class="glass-card p-4">
              <div class="mb-3 flex items-center gap-3">
                <div
                  class="flex h-10 w-10 flex-shrink-0 items-center justify-center rounded-xl bg-gradient-to-br from-purple-500 to-pink-600 text-white shadow-md"
                >
                  <i class="fas fa-image"></i>
                </div>
                <div>
                  <h3 class="text-base font-semibold text-gray-900 dark:text-gray-100">站点图标</h3>
                  <p class="text-sm text-gray-500 dark:text-gray-400">
                    上传自定义图标或输入图标URL
                  </p>
                </div>
              </div>
              <div class="space-y-3">
                <!-- 图标预览 -->
                <div
                  v-if="oemSettings.siteIconData || oemSettings.siteIcon"
                  class="inline-flex items-center gap-3 rounded-lg bg-gray-50 p-3 dark:bg-gray-700"
                >
                  <img
                    alt="图标预览"
                    class="h-8 w-8"
                    :src="oemSettings.siteIconData || oemSettings.siteIcon"
                    @error="handleIconError"
                  />
                  <span class="text-sm text-gray-600 dark:text-gray-400">当前图标</span>
                  <button
                    class="rounded-lg px-3 py-1 font-medium text-red-600 transition-colors hover:bg-red-50 hover:text-red-900"
                    @click="removeIcon"
                  >
                    删除
                  </button>
                </div>

                <!-- 上传按钮 -->
                <div>
                  <input
                    ref="iconFileInputMobile"
                    accept=".ico,.png,.jpg,.jpeg,.svg"
                    class="hidden"
                    type="file"
                    @change="handleIconUpload"
                  />
                  <button
                    class="btn btn-success px-4 py-2"
                    @click="$refs.iconFileInputMobile.click()"
                  >
                    <i class="fas fa-upload mr-2" />
                    上传图标
                  </button>
                  <p class="mt-2 text-xs text-gray-500 dark:text-gray-400">
                    支持 .ico, .png, .jpg, .svg 格式，最大 350KB
                  </p>
                </div>
              </div>
            </div>

            <!-- 管理后台按钮显示控制卡片 -->
            <div class="glass-card p-4">
              <div class="mb-3 flex items-center gap-3">
                <div
                  class="flex h-10 w-10 flex-shrink-0 items-center justify-center rounded-xl bg-gradient-to-br from-indigo-500 to-purple-600 text-white shadow-md"
                >
                  <i class="fas fa-eye-slash"></i>
                </div>
                <div>
                  <h3 class="text-base font-semibold text-gray-900 dark:text-gray-100">管理入口</h3>
                  <p class="text-sm text-gray-500 dark:text-gray-400">控制登录按钮在首页的显示</p>
                </div>
              </div>
              <div class="space-y-2">
                <label class="inline-flex cursor-pointer items-center">
                  <input v-model="hideAdminButton" class="peer sr-only" type="checkbox" />
                  <div
                    class="peer relative h-6 w-11 rounded-full bg-gray-200 after:absolute after:left-[2px] after:top-[2px] after:h-5 after:w-5 after:rounded-full after:border after:border-gray-300 after:bg-white after:transition-all after:content-[''] peer-checked:bg-blue-600 peer-checked:after:translate-x-full peer-checked:after:border-white peer-focus:outline-none peer-focus:ring-4 peer-focus:ring-blue-300 dark:border-gray-600 dark:bg-gray-700 dark:peer-focus:ring-blue-800"
                  ></div>
                  <span class="ml-3 text-sm font-medium text-gray-900 dark:text-gray-300">{{
                    hideAdminButton ? '隐藏登录按钮' : '显示登录按钮'
                  }}</span>
                </label>
                <p class="text-xs text-gray-500 dark:text-gray-400">
                  隐藏后，用户需要直接访问 /admin/login 页面登录
                </p>
              </div>
            </div>

            <!-- 操作按钮卡片 -->
            <div class="glass-card p-4">
              <div class="flex flex-col gap-3">
                <button
                  class="btn btn-primary w-full px-6 py-3"
                  :class="{ 'cursor-not-allowed opacity-50': saving }"
                  :disabled="saving"
                  @click="saveOemSettings"
                >
                  <div v-if="saving" class="loading-spinner mr-2"></div>
                  <i v-else class="fas fa-save mr-2" />
                  {{ saving ? '保存中...' : '保存设置' }}
                </button>

                <button
                  class="btn w-full bg-gray-100 px-6 py-3 text-gray-700 hover:bg-gray-200 dark:bg-gray-700 dark:text-gray-300 dark:hover:bg-gray-600"
                  :disabled="saving"
                  @click="resetOemSettings"
                >
                  <i class="fas fa-undo mr-2" />
                  重置为默认
                </button>

                <div
                  v-if="oemSettings.updatedAt"
                  class="text-center text-sm text-gray-500 dark:text-gray-400"
                >
                  <i class="fas fa-clock mr-1" />
                  上次更新: {{ formatDateTime(oemSettings.updatedAt) }}
                </div>
              </div>
            </div>
          </div>
        </div>

        <!-- Webhook 设置部分 -->
        <div v-show="activeSection === 'webhook'">
          <!-- 主开关 -->
          <div
            class="mb-6 rounded-lg bg-white/80 p-6 shadow-lg backdrop-blur-sm dark:bg-gray-800/80"
          >
            <div class="flex items-center justify-between">
              <div>
                <h2 class="text-lg font-semibold text-gray-800 dark:text-gray-200">启用通知</h2>
                <p class="mt-1 text-sm text-gray-600 dark:text-gray-400">
                  开启后，系统将按配置发送通知到指定平台
                </p>
              </div>
              <label class="relative inline-flex cursor-pointer items-center">
                <input
                  v-model="webhookConfig.enabled"
                  class="peer sr-only"
                  type="checkbox"
                  @change="saveWebhookConfig"
                />
                <div
                  class="peer h-6 w-11 rounded-full bg-gray-200 after:absolute after:left-[2px] after:top-[2px] after:h-5 after:w-5 after:rounded-full after:border after:border-gray-300 after:bg-white after:transition-all after:content-[''] peer-checked:bg-blue-600 peer-checked:after:translate-x-full peer-checked:after:border-white peer-focus:outline-none peer-focus:ring-4 peer-focus:ring-blue-300 dark:border-gray-600 dark:bg-gray-700 dark:peer-focus:ring-blue-800"
                ></div>
              </label>
            </div>
          </div>

          <!-- 通知类型设置 -->
          <div
            class="mb-6 rounded-lg bg-white/80 p-6 shadow-lg backdrop-blur-sm dark:bg-gray-800/80"
          >
            <h2 class="mb-4 text-lg font-semibold text-gray-800 dark:text-gray-200">通知类型</h2>
            <div class="space-y-3">
              <div
                v-for="(enabled, type) in webhookConfig.notificationTypes"
                :key="type"
                class="flex items-center justify-between"
              >
                <div>
                  <span class="font-medium text-gray-700 dark:text-gray-300">
                    {{ getNotificationTypeName(type) }}
                  </span>
                  <span class="ml-2 text-sm text-gray-500 dark:text-gray-400">
                    {{ getNotificationTypeDescription(type) }}
                  </span>
                </div>
                <label class="relative inline-flex cursor-pointer items-center">
                  <input
                    v-model="webhookConfig.notificationTypes[type]"
                    class="peer sr-only"
                    type="checkbox"
                    @change="saveWebhookConfig"
                  />
                  <div
                    class="peer h-5 w-9 rounded-full bg-gray-200 after:absolute after:left-[2px] after:top-[2px] after:h-4 after:w-4 after:rounded-full after:border after:border-gray-300 after:bg-white after:transition-all after:content-[''] peer-checked:bg-green-600 peer-checked:after:translate-x-full peer-checked:after:border-white dark:border-gray-600 dark:bg-gray-700"
                  ></div>
                </label>
              </div>
            </div>
          </div>

          <!-- 平台列表 -->
          <div
            class="mb-6 rounded-lg bg-white/80 p-6 shadow-lg backdrop-blur-sm dark:bg-gray-800/80"
          >
            <div class="mb-4 flex items-center justify-between">
              <h2 class="text-lg font-semibold text-gray-800 dark:text-gray-200">通知平台</h2>
              <button
                class="rounded-lg bg-blue-600 px-4 py-2 text-sm font-medium text-white transition-colors hover:bg-blue-700"
                @click="showAddPlatformModal = true"
              >
                <i class="fas fa-plus mr-2"></i>
                添加平台
              </button>
            </div>

            <!-- 平台卡片列表 -->
            <div
              v-if="webhookConfig.platforms && webhookConfig.platforms.length > 0"
              class="space-y-4"
            >
              <div
                v-for="platform in webhookConfig.platforms"
                :key="platform.id"
                class="rounded-lg border border-gray-200 p-4 dark:border-gray-700"
              >
                <div class="flex items-start justify-between">
                  <div class="flex-1">
                    <div class="flex items-center">
                      <i class="mr-3 text-xl" :class="getPlatformIcon(platform.type)"></i>
                      <div>
                        <h3 class="font-semibold text-gray-800 dark:text-gray-200">
                          {{ platform.name || getPlatformName(platform.type) }}
                        </h3>
                        <p class="text-sm text-gray-500 dark:text-gray-400">
                          {{ getPlatformName(platform.type) }}
                        </p>
                      </div>
                    </div>
                    <div class="mt-3 space-y-1 text-sm">
                      <div
                        v-if="platform.type !== 'smtp'"
                        class="flex items-center text-gray-600 dark:text-gray-400"
                      >
                        <i class="fas fa-link mr-2"></i>
                        <span class="truncate">{{ platform.url }}</span>
                      </div>
                      <div
                        v-if="platform.type === 'smtp' && platform.to"
                        class="flex items-center text-gray-600 dark:text-gray-400"
                      >
                        <i class="fas fa-envelope mr-2"></i>
                        <span class="truncate">{{
                          Array.isArray(platform.to) ? platform.to.join(', ') : platform.to
                        }}</span>
                      </div>
                      <div
                        v-if="platform.enableSign"
                        class="flex items-center text-gray-600 dark:text-gray-400"
                      >
                        <i class="fas fa-shield-alt mr-2"></i>
                        <span>已启用签名验证</span>
                      </div>
                    </div>
                  </div>
                  <div class="ml-4 flex items-center space-x-2">
                    <!-- 启用/禁用开关 -->
                    <label class="relative inline-flex cursor-pointer items-center">
                      <input
                        :checked="platform.enabled"
                        class="peer sr-only"
                        type="checkbox"
                        @change="togglePlatform(platform.id)"
                      />
                      <div
                        class="peer h-5 w-9 rounded-full bg-gray-200 after:absolute after:left-[2px] after:top-[2px] after:h-4 after:w-4 after:rounded-full after:border after:border-gray-300 after:bg-white after:transition-all after:content-[''] peer-checked:bg-green-600 peer-checked:after:translate-x-full peer-checked:after:border-white dark:border-gray-600 dark:bg-gray-700"
                      ></div>
                    </label>
                    <!-- 测试按钮 -->
                    <button
                      class="rounded-lg bg-blue-100 p-2 text-blue-600 transition-colors hover:bg-blue-200 dark:bg-blue-900 dark:text-blue-400 dark:hover:bg-blue-800"
                      title="测试连接"
                      @click="testPlatform(platform)"
                    >
                      <i class="fas fa-vial"></i>
                    </button>
                    <!-- 编辑按钮 -->
                    <button
                      class="rounded-lg bg-gray-100 p-2 text-gray-600 transition-colors hover:bg-gray-200 dark:bg-gray-700 dark:text-gray-400 dark:hover:bg-gray-600"
                      title="编辑"
                      @click="editPlatform(platform)"
                    >
                      <i class="fas fa-edit"></i>
                    </button>
                    <!-- 删除按钮 -->
                    <button
                      class="rounded-lg bg-red-100 p-2 text-red-600 transition-colors hover:bg-red-200 dark:bg-red-900 dark:text-red-400 dark:hover:bg-red-800"
                      title="删除"
                      @click="deletePlatform(platform.id)"
                    >
                      <i class="fas fa-trash"></i>
                    </button>
                  </div>
                </div>
              </div>
            </div>
            <div v-else class="py-8 text-center text-gray-500 dark:text-gray-400">
              暂无配置的通知平台，请点击"添加平台"按钮添加
            </div>
          </div>

          <!-- 高级设置 -->
          <div class="rounded-lg bg-white/80 p-6 shadow-lg backdrop-blur-sm dark:bg-gray-800/80">
            <h2 class="mb-4 text-lg font-semibold text-gray-800 dark:text-gray-200">高级设置</h2>
            <div class="grid grid-cols-1 gap-4 md:grid-cols-3">
              <div>
                <label class="block text-sm font-medium text-gray-700 dark:text-gray-300">
                  最大重试次数
                </label>
                <input
                  v-model.number="webhookConfig.retrySettings.maxRetries"
                  class="mt-1 block w-full rounded-lg border-gray-300 shadow-sm focus:border-blue-500 focus:ring-blue-500 dark:border-gray-600 dark:bg-gray-700 dark:text-white sm:text-sm"
                  max="10"
                  min="0"
                  type="number"
                  @change="saveWebhookConfig"
                />
              </div>
              <div>
                <label class="block text-sm font-medium text-gray-700 dark:text-gray-300">
                  重试延迟 (毫秒)
                </label>
                <input
                  v-model.number="webhookConfig.retrySettings.retryDelay"
                  class="mt-1 block w-full rounded-lg border-gray-300 shadow-sm focus:border-blue-500 focus:ring-blue-500 dark:border-gray-600 dark:bg-gray-700 dark:text-white sm:text-sm"
                  max="10000"
                  min="100"
                  step="100"
                  type="number"
                  @change="saveWebhookConfig"
                />
              </div>
              <div>
                <label class="block text-sm font-medium text-gray-700 dark:text-gray-300">
                  超时时间 (毫秒)
                </label>
                <input
                  v-model.number="webhookConfig.retrySettings.timeout"
                  class="mt-1 block w-full rounded-lg border-gray-300 shadow-sm focus:border-blue-500 focus:ring-blue-500 dark:border-gray-600 dark:bg-gray-700 dark:text-white sm:text-sm"
                  max="30000"
                  min="1000"
                  step="1000"
                  type="number"
                  @change="saveWebhookConfig"
                />
              </div>
            </div>
          </div>

          <!-- 测试通知按钮 -->
          <div class="mt-6 text-center">
            <button
              class="rounded-lg bg-green-600 px-6 py-3 text-white shadow-lg transition-all hover:bg-green-700 hover:shadow-xl"
              @click="sendTestNotification"
            >
              <i class="fas fa-paper-plane mr-2"></i>
              发送测试通知
            </button>
          </div>
        </div>
      </div>
    </div>
  </div>

  <!-- 添加/编辑平台模态框 -->
  <div
    v-if="showAddPlatformModal"
    class="fixed inset-0 z-50 flex items-center justify-center bg-black/60 backdrop-blur-sm transition-all duration-300 ease-out"
    @click="closePlatformModal"
  >
    <div
      class="relative mx-4 w-full max-w-2xl overflow-hidden rounded-2xl bg-white shadow-2xl transition-all duration-300 ease-out dark:bg-gray-800"
      @click.stop
    >
      <!-- 头部 -->
      <div
        class="dark:to-gray-750 relative border-b border-gray-200 bg-gradient-to-r from-blue-50 to-indigo-50 px-6 py-5 dark:border-gray-700 dark:from-gray-800"
      >
        <div class="flex items-center justify-between">
          <div class="flex items-center space-x-3">
            <div
              class="flex h-10 w-10 items-center justify-center rounded-full bg-gradient-to-br from-blue-500 to-indigo-600 text-white shadow-lg"
            >
              <i class="fas fa-bell"></i>
            </div>
            <div>
              <h3 class="text-xl font-semibold text-gray-900 dark:text-white">
                {{ editingPlatform ? '编辑' : '添加' }}通知平台
              </h3>
              <p class="mt-0.5 text-sm text-gray-600 dark:text-gray-400">
                配置{{ editingPlatform ? '并更新' : '新的' }}Webhook通知渠道
              </p>
            </div>
          </div>
          <button
            class="rounded-lg p-2 text-gray-400 transition-colors hover:bg-gray-100 hover:text-gray-600 dark:hover:bg-gray-700 dark:hover:text-gray-300"
            @click="closePlatformModal"
          >
            <i class="fas fa-times text-lg"></i>
          </button>
        </div>
      </div>

      <!-- 内容区域 -->
      <div class="p-6">
        <div class="space-y-5">
          <!-- 平台类型选择 -->
          <div>
            <label
              class="mb-2 flex items-center text-sm font-medium text-gray-700 dark:text-gray-300"
            >
              <i class="fas fa-layer-group mr-2 text-gray-400"></i>
              平台类型
            </label>
            <div class="relative">
              <select
                v-model="platformForm.type"
                class="w-full appearance-none rounded-xl border border-gray-300 bg-white px-4 py-3 pr-10 text-gray-900 shadow-sm transition-all focus:border-blue-500 focus:outline-none focus:ring-2 focus:ring-blue-500/20 dark:border-gray-600 dark:bg-gray-700 dark:text-white"
                :disabled="editingPlatform"
              >
                <option value="wechat_work">🟢 企业微信</option>
                <option value="dingtalk">🔵 钉钉</option>
                <option value="feishu">🟦 飞书</option>
                <option value="slack">🟣 Slack</option>
                <option value="discord">🟪 Discord</option>
                <option value="telegram">📱 Telegram</option>
                <option value="bark">🔔 Bark</option>
                <option value="smtp">📧 邮件通知</option>
                <option value="custom">⚙️ 自定义</option>
              </select>
              <div class="pointer-events-none absolute inset-y-0 right-0 flex items-center pr-3">
                <i class="fas fa-chevron-down text-gray-400"></i>
              </div>
            </div>
            <p v-if="editingPlatform" class="mt-1 text-xs text-amber-600 dark:text-amber-400">
              <i class="fas fa-info-circle mr-1"></i>
              编辑模式下不能更改平台类型
            </p>
          </div>

          <!-- 平台名称 -->
          <div>
            <label
              class="mb-2 flex items-center text-sm font-medium text-gray-700 dark:text-gray-300"
            >
              <i class="fas fa-tag mr-2 text-gray-400"></i>
              名称
              <span class="ml-2 text-xs text-gray-500">(可选)</span>
            </label>
            <input
              v-model="platformForm.name"
              class="w-full rounded-xl border border-gray-300 bg-white px-4 py-3 text-gray-900 shadow-sm transition-all placeholder:text-gray-400 focus:border-blue-500 focus:outline-none focus:ring-2 focus:ring-blue-500/20 dark:border-gray-600 dark:bg-gray-700 dark:text-white dark:placeholder:text-gray-500"
              placeholder="例如：运维群通知、开发测试群"
              type="text"
            />
          </div>

<<<<<<< HEAD
          <!-- Webhook URL (非Bark和Telegram平台) -->
          <div v-if="platformForm.type !== 'bark' && platformForm.type !== 'telegram'">
=======
          <!-- Webhook URL (非Bark和SMTP平台) -->
          <div v-if="platformForm.type !== 'bark' && platformForm.type !== 'smtp'">
>>>>>>> b7da43f6
            <label
              class="mb-2 flex items-center text-sm font-medium text-gray-700 dark:text-gray-300"
            >
              <i class="fas fa-link mr-2 text-gray-400"></i>
              Webhook URL
              <span class="ml-1 text-xs text-red-500">*</span>
            </label>
            <div class="relative">
              <input
                v-model="platformForm.url"
                class="w-full rounded-xl border border-gray-300 bg-white px-4 py-3 pr-10 font-mono text-sm text-gray-900 shadow-sm transition-all placeholder:text-gray-400 focus:border-blue-500 focus:outline-none focus:ring-2 focus:ring-blue-500/20 dark:border-gray-600 dark:bg-gray-700 dark:text-white dark:placeholder:text-gray-500"
                :class="{
                  'border-red-500 focus:border-red-500 focus:ring-red-500/20': urlError,
                  'border-green-500 focus:border-green-500 focus:ring-green-500/20': urlValid
                }"
                placeholder="https://..."
                required
                type="url"
                @input="validateUrl"
              />
              <div v-if="urlValid" class="absolute inset-y-0 right-0 flex items-center pr-3">
                <i class="fas fa-check-circle text-green-500"></i>
              </div>
              <div v-if="urlError" class="absolute inset-y-0 right-0 flex items-center pr-3">
                <i class="fas fa-exclamation-circle text-red-500"></i>
              </div>
            </div>
            <div
              v-if="getWebhookHint(platformForm.type)"
              class="mt-2 flex items-start rounded-lg bg-blue-50 p-3 dark:bg-blue-900/20"
            >
              <i class="fas fa-info-circle mr-2 mt-0.5 text-blue-600 dark:text-blue-400"></i>
              <p class="text-sm text-blue-700 dark:text-blue-300">
                {{ getWebhookHint(platformForm.type) }}
              </p>
            </div>
          </div>

          <!-- Telegram 平台特有字段 -->
          <div v-if="platformForm.type === 'telegram'" class="space-y-5">
            <!-- Bot Token -->
            <div>
              <label
                class="mb-2 flex items-center text-sm font-medium text-gray-700 dark:text-gray-300"
              >
                <i class="fas fa-robot mr-2 text-gray-400"></i>
                Bot Token
                <span class="ml-1 text-xs text-red-500">*</span>
              </label>
              <input
                v-model="platformForm.botToken"
                class="w-full rounded-xl border border-gray-300 bg-white px-4 py-3 font-mono text-sm text-gray-900 shadow-sm transition-all placeholder:text-gray-400 focus:border-blue-500 focus:outline-none focus:ring-2 focus:ring-blue-500/20 dark:border-gray-600 dark:bg-gray-700 dark:text-white dark:placeholder:text-gray-500"
                placeholder="例如：123456789:ABCdefGHIjklMNOpqrsTUVwxyz"
                required
                type="text"
              />
              <p class="mt-1 text-xs text-gray-500 dark:text-gray-400">
                从 @BotFather 获取的Bot Token
              </p>
            </div>

            <!-- Chat ID -->
            <div>
              <label
                class="mb-2 flex items-center text-sm font-medium text-gray-700 dark:text-gray-300"
              >
                <i class="fas fa-comments mr-2 text-gray-400"></i>
                Chat ID
                <span class="ml-1 text-xs text-red-500">*</span>
              </label>
              <input
                v-model="platformForm.chatId"
                class="w-full rounded-xl border border-gray-300 bg-white px-4 py-3 font-mono text-sm text-gray-900 shadow-sm transition-all placeholder:text-gray-400 focus:border-blue-500 focus:outline-none focus:ring-2 focus:ring-blue-500/20 dark:border-gray-600 dark:bg-gray-700 dark:text-white dark:placeholder:text-gray-500"
                placeholder="例如：123456789 或 @username"
                required
                type="text"
              />
              <p class="mt-1 text-xs text-gray-500 dark:text-gray-400">
                个人聊天ID（数字）或频道用户名（@开头）
              </p>
            </div>

            <!-- 解析模式（可选） -->
            <div>
              <label
                class="mb-2 flex items-center text-sm font-medium text-gray-700 dark:text-gray-300"
              >
                <i class="fas fa-code mr-2 text-gray-400"></i>
                解析模式
                <span class="ml-2 text-xs text-gray-500">(可选)</span>
              </label>
              <select
                v-model="platformForm.parseMode"
                class="w-full appearance-none rounded-xl border border-gray-300 bg-white px-4 py-3 pr-10 text-gray-900 shadow-sm transition-all focus:border-blue-500 focus:outline-none focus:ring-2 focus:ring-blue-500/20 dark:border-gray-600 dark:bg-gray-700 dark:text-white"
              >
                <option value="HTML">HTML</option>
                <option value="Markdown">Markdown</option>
                <option value="MarkdownV2">MarkdownV2</option>
              </select>
            </div>

            <!-- API URL（可选） -->
            <div>
              <label
                class="mb-2 flex items-center text-sm font-medium text-gray-700 dark:text-gray-300"
              >
                <i class="fas fa-link mr-2 text-gray-400"></i>
                API URL
                <span class="ml-2 text-xs text-gray-500">(可选)</span>
              </label>
              <input
                v-model="platformForm.apiUrl"
                class="w-full rounded-xl border border-gray-300 bg-white px-4 py-3 text-gray-900 shadow-sm transition-all placeholder:text-gray-400 focus:border-blue-500 focus:outline-none focus:ring-2 focus:ring-blue-500/20 dark:border-gray-600 dark:bg-gray-700 dark:text-white dark:placeholder:text-gray-500"
                placeholder="https://api.telegram.org"
                type="url"
              />
              <p class="mt-1 text-xs text-gray-500 dark:text-gray-400">
                自定义Telegram API地址，默认使用官方API
              </p>
            </div>

            <!-- 提示信息 -->
            <div class="mt-2 flex items-start rounded-lg bg-blue-50 p-3 dark:bg-blue-900/20">
              <i class="fas fa-info-circle mr-2 mt-0.5 text-blue-600 dark:text-blue-400"></i>
              <div class="text-sm text-blue-700 dark:text-blue-300">
                <p class="font-medium">如何获取配置信息：</p>
                <ul class="mt-1 list-disc space-y-1 pl-4">
                  <li>找到 @BotFather 创建Bot并获取Token</li>
                  <li>与Bot发送 /start 开始对话</li>
                  <li>访问 https://api.telegram.org/bot&lt;TOKEN&gt;/getUpdates 获取Chat ID</li>
                </ul>
              </div>
            </div>
          </div>

          <!-- Bark 平台特有字段 -->
          <div v-if="platformForm.type === 'bark'" class="space-y-5">
            <!-- 设备密钥 -->
            <div>
              <label
                class="mb-2 flex items-center text-sm font-medium text-gray-700 dark:text-gray-300"
              >
                <i class="fas fa-key mr-2 text-gray-400"></i>
                设备密钥 (Device Key)
                <span class="ml-1 text-xs text-red-500">*</span>
              </label>
              <input
                v-model="platformForm.deviceKey"
                class="w-full rounded-xl border border-gray-300 bg-white px-4 py-3 font-mono text-sm text-gray-900 shadow-sm transition-all placeholder:text-gray-400 focus:border-blue-500 focus:outline-none focus:ring-2 focus:ring-blue-500/20 dark:border-gray-600 dark:bg-gray-700 dark:text-white dark:placeholder:text-gray-500"
                placeholder="例如：aBcDeFgHiJkLmNoPqRsTuVwX"
                required
                type="text"
              />
              <p class="mt-1 text-xs text-gray-500 dark:text-gray-400">
                在Bark App中查看您的推送密钥
              </p>
            </div>

            <!-- 服务器URL（可选） -->
            <div>
              <label
                class="mb-2 flex items-center text-sm font-medium text-gray-700 dark:text-gray-300"
              >
                <i class="fas fa-server mr-2 text-gray-400"></i>
                服务器地址
                <span class="ml-2 text-xs text-gray-500">(可选)</span>
              </label>
              <input
                v-model="platformForm.serverUrl"
                class="w-full rounded-xl border border-gray-300 bg-white px-4 py-3 font-mono text-sm text-gray-900 shadow-sm transition-all placeholder:text-gray-400 focus:border-blue-500 focus:outline-none focus:ring-2 focus:ring-blue-500/20 dark:border-gray-600 dark:bg-gray-700 dark:text-white dark:placeholder:text-gray-500"
                placeholder="默认: https://api.day.app/push"
                type="url"
              />
            </div>

            <!-- 通知级别 -->
            <div>
              <label
                class="mb-2 flex items-center text-sm font-medium text-gray-700 dark:text-gray-300"
              >
                <i class="fas fa-flag mr-2 text-gray-400"></i>
                通知级别
              </label>
              <select
                v-model="platformForm.level"
                class="w-full appearance-none rounded-xl border border-gray-300 bg-white px-4 py-3 pr-10 text-gray-900 shadow-sm transition-all focus:border-blue-500 focus:outline-none focus:ring-2 focus:ring-blue-500/20 dark:border-gray-600 dark:bg-gray-700 dark:text-white"
              >
                <option value="">自动（根据通知类型）</option>
                <option value="passive">被动</option>
                <option value="active">默认</option>
                <option value="timeSensitive">时效性</option>
                <option value="critical">紧急</option>
              </select>
            </div>

            <!-- 通知声音 -->
            <div>
              <label
                class="mb-2 flex items-center text-sm font-medium text-gray-700 dark:text-gray-300"
              >
                <i class="fas fa-volume-up mr-2 text-gray-400"></i>
                通知声音
              </label>
              <select
                v-model="platformForm.sound"
                class="w-full appearance-none rounded-xl border border-gray-300 bg-white px-4 py-3 pr-10 text-gray-900 shadow-sm transition-all focus:border-blue-500 focus:outline-none focus:ring-2 focus:ring-blue-500/20 dark:border-gray-600 dark:bg-gray-700 dark:text-white"
              >
                <option value="">自动（根据通知类型）</option>
                <option value="default">默认</option>
                <option value="alarm">警报</option>
                <option value="bell">铃声</option>
                <option value="birdsong">鸟鸣</option>
                <option value="electronic">电子音</option>
                <option value="glass">玻璃</option>
                <option value="horn">喇叭</option>
                <option value="silence">静音</option>
              </select>
            </div>

            <!-- 分组 -->
            <div>
              <label
                class="mb-2 flex items-center text-sm font-medium text-gray-700 dark:text-gray-300"
              >
                <i class="fas fa-folder mr-2 text-gray-400"></i>
                通知分组
                <span class="ml-2 text-xs text-gray-500">(可选)</span>
              </label>
              <input
                v-model="platformForm.group"
                class="w-full rounded-xl border border-gray-300 bg-white px-4 py-3 text-gray-900 shadow-sm transition-all placeholder:text-gray-400 focus:border-blue-500 focus:outline-none focus:ring-2 focus:ring-blue-500/20 dark:border-gray-600 dark:bg-gray-700 dark:text-white dark:placeholder:text-gray-500"
                placeholder="默认: claude-relay"
                type="text"
              />
            </div>

            <!-- 提示信息 -->
            <div class="mt-2 flex items-start rounded-lg bg-blue-50 p-3 dark:bg-blue-900/20">
              <i class="fas fa-info-circle mr-2 mt-0.5 text-blue-600 dark:text-blue-400"></i>
              <div class="text-sm text-blue-700 dark:text-blue-300">
                <p>1. 在iPhone上安装Bark App</p>
                <p>2. 打开App获取您的设备密钥</p>
                <p>3. 将密钥粘贴到上方输入框</p>
              </div>
            </div>
          </div>

          <!-- SMTP 平台特有字段 -->
          <div v-if="platformForm.type === 'smtp'" class="space-y-5">
            <!-- SMTP 主机 -->
            <div>
              <label
                class="mb-2 flex items-center text-sm font-medium text-gray-700 dark:text-gray-300"
              >
                <i class="fas fa-server mr-2 text-gray-400"></i>
                SMTP 服务器
                <span class="ml-1 text-xs text-red-500">*</span>
              </label>
              <input
                v-model="platformForm.host"
                class="w-full rounded-xl border border-gray-300 bg-white px-4 py-3 text-gray-900 shadow-sm transition-all placeholder:text-gray-400 focus:border-blue-500 focus:outline-none focus:ring-2 focus:ring-blue-500/20 dark:border-gray-600 dark:bg-gray-700 dark:text-white dark:placeholder:text-gray-500"
                placeholder="例如: smtp.gmail.com"
                required
                type="text"
              />
            </div>

            <!-- SMTP 端口和安全设置 -->
            <div class="grid grid-cols-1 gap-4 sm:grid-cols-2">
              <div>
                <label
                  class="mb-2 flex items-center text-sm font-medium text-gray-700 dark:text-gray-300"
                >
                  <i class="fas fa-plug mr-2 text-gray-400"></i>
                  端口
                </label>
                <input
                  v-model.number="platformForm.port"
                  class="w-full rounded-xl border border-gray-300 bg-white px-4 py-3 text-gray-900 shadow-sm transition-all focus:border-blue-500 focus:outline-none focus:ring-2 focus:ring-blue-500/20 dark:border-gray-600 dark:bg-gray-700 dark:text-white"
                  max="65535"
                  min="1"
                  placeholder="587"
                  type="number"
                />
                <p class="mt-1 text-xs text-gray-500 dark:text-gray-400">
                  默认: 587 (TLS) 或 465 (SSL)
                </p>
              </div>

              <div>
                <label
                  class="mb-2 flex items-center text-sm font-medium text-gray-700 dark:text-gray-300"
                >
                  <i class="fas fa-shield-alt mr-2 text-gray-400"></i>
                  加密方式
                </label>
                <select
                  v-model="platformForm.secure"
                  class="w-full appearance-none rounded-xl border border-gray-300 bg-white px-4 py-3 pr-10 text-gray-900 shadow-sm transition-all focus:border-blue-500 focus:outline-none focus:ring-2 focus:ring-blue-500/20 dark:border-gray-600 dark:bg-gray-700 dark:text-white"
                >
                  <option :value="false">STARTTLS (端口587)</option>
                  <option :value="true">SSL/TLS (端口465)</option>
                </select>
              </div>
            </div>

            <!-- 用户名 -->
            <div>
              <label
                class="mb-2 flex items-center text-sm font-medium text-gray-700 dark:text-gray-300"
              >
                <i class="fas fa-user mr-2 text-gray-400"></i>
                用户名
                <span class="ml-1 text-xs text-red-500">*</span>
              </label>
              <input
                v-model="platformForm.user"
                class="w-full rounded-xl border border-gray-300 bg-white px-4 py-3 text-gray-900 shadow-sm transition-all placeholder:text-gray-400 focus:border-blue-500 focus:outline-none focus:ring-2 focus:ring-blue-500/20 dark:border-gray-600 dark:bg-gray-700 dark:text-white dark:placeholder:text-gray-500"
                placeholder="user@example.com"
                required
                type="email"
              />
            </div>

            <!-- 密码 -->
            <div>
              <label
                class="mb-2 flex items-center text-sm font-medium text-gray-700 dark:text-gray-300"
              >
                <i class="fas fa-lock mr-2 text-gray-400"></i>
                密码 / 应用密码
                <span class="ml-1 text-xs text-red-500">*</span>
              </label>
              <input
                v-model="platformForm.pass"
                class="w-full rounded-xl border border-gray-300 bg-white px-4 py-3 text-gray-900 shadow-sm transition-all placeholder:text-gray-400 focus:border-blue-500 focus:outline-none focus:ring-2 focus:ring-blue-500/20 dark:border-gray-600 dark:bg-gray-700 dark:text-white dark:placeholder:text-gray-500"
                placeholder="邮箱密码或应用专用密码"
                required
                type="password"
              />
              <p class="mt-1 text-xs text-gray-500 dark:text-gray-400">
                建议使用应用专用密码，而非邮箱登录密码
              </p>
            </div>

            <!-- 发件人邮箱 -->
            <div>
              <label
                class="mb-2 flex items-center text-sm font-medium text-gray-700 dark:text-gray-300"
              >
                <i class="fas fa-paper-plane mr-2 text-gray-400"></i>
                发件人邮箱
                <span class="ml-2 text-xs text-gray-500">(可选)</span>
              </label>
              <input
                v-model="platformForm.from"
                class="w-full rounded-xl border border-gray-300 bg-white px-4 py-3 text-gray-900 shadow-sm transition-all placeholder:text-gray-400 focus:border-blue-500 focus:outline-none focus:ring-2 focus:ring-blue-500/20 dark:border-gray-600 dark:bg-gray-700 dark:text-white dark:placeholder:text-gray-500"
                placeholder="默认使用用户名邮箱"
                type="email"
              />
            </div>

            <!-- 收件人邮箱 -->
            <div>
              <label
                class="mb-2 flex items-center text-sm font-medium text-gray-700 dark:text-gray-300"
              >
                <i class="fas fa-envelope mr-2 text-gray-400"></i>
                收件人邮箱
                <span class="ml-1 text-xs text-red-500">*</span>
              </label>
              <input
                v-model="platformForm.to"
                class="w-full rounded-xl border border-gray-300 bg-white px-4 py-3 text-gray-900 shadow-sm transition-all placeholder:text-gray-400 focus:border-blue-500 focus:outline-none focus:ring-2 focus:ring-blue-500/20 dark:border-gray-600 dark:bg-gray-700 dark:text-white dark:placeholder:text-gray-500"
                placeholder="admin@example.com"
                required
                type="email"
              />
              <p class="mt-1 text-xs text-gray-500 dark:text-gray-400">接收通知的邮箱地址</p>
            </div>
          </div>

          <!-- 签名设置（钉钉/飞书） -->
          <div
            v-if="platformForm.type === 'dingtalk' || platformForm.type === 'feishu'"
            class="rounded-xl border border-gray-200 bg-gray-50 p-4 dark:border-gray-700 dark:bg-gray-900/50"
          >
            <div class="space-y-4">
              <div class="flex items-center justify-between">
                <label class="flex cursor-pointer items-center" for="enableSign">
                  <input
                    id="enableSign"
                    v-model="platformForm.enableSign"
                    class="h-4 w-4 rounded border-gray-300 text-blue-600 focus:ring-2 focus:ring-blue-500 focus:ring-offset-0"
                    type="checkbox"
                  />
                  <span
                    class="ml-3 flex items-center text-sm font-medium text-gray-700 dark:text-gray-300"
                  >
                    <i class="fas fa-shield-alt mr-2 text-gray-400"></i>
                    启用签名验证
                  </span>
                </label>
                <span
                  v-if="platformForm.enableSign"
                  class="rounded-full bg-green-100 px-2 py-1 text-xs font-medium text-green-700 dark:bg-green-900/50 dark:text-green-400"
                >
                  已启用
                </span>
              </div>
              <transition
                enter-active-class="transition-all duration-200 ease-out"
                enter-from-class="opacity-0 -translate-y-2"
                enter-to-class="opacity-100 translate-y-0"
                leave-active-class="transition-all duration-150 ease-in"
                leave-from-class="opacity-100 translate-y-0"
                leave-to-class="opacity-0 -translate-y-2"
              >
                <div v-if="platformForm.enableSign">
                  <label class="mb-2 block text-sm font-medium text-gray-700 dark:text-gray-300">
                    签名密钥
                  </label>
                  <input
                    v-model="platformForm.secret"
                    class="w-full rounded-xl border border-gray-300 bg-white px-4 py-3 font-mono text-sm text-gray-900 shadow-sm transition-all placeholder:text-gray-400 focus:border-blue-500 focus:outline-none focus:ring-2 focus:ring-blue-500/20 dark:border-gray-600 dark:bg-gray-800 dark:text-white dark:placeholder:text-gray-500"
                    placeholder="SEC..."
                    type="text"
                  />
                </div>
              </transition>
            </div>
          </div>
        </div>
      </div>

      <!-- 底部按钮 -->
      <div
        class="border-t border-gray-200 bg-gray-50 px-6 py-4 dark:border-gray-700 dark:bg-gray-900/50"
      >
        <div class="flex items-center justify-between">
          <div class="text-xs text-gray-500 dark:text-gray-400">
            <i class="fas fa-asterisk mr-1 text-red-500"></i>
            必填项
          </div>
          <div class="flex space-x-3">
            <button
              class="group flex items-center rounded-xl border border-gray-300 bg-white px-4 py-2.5 text-sm font-medium text-gray-700 shadow-sm transition-all hover:bg-gray-50 hover:shadow-md dark:border-gray-600 dark:bg-gray-800 dark:text-gray-300 dark:hover:bg-gray-700"
              @click="closePlatformModal"
            >
              <i class="fas fa-times mr-2 transition-transform group-hover:scale-110"></i>
              取消
            </button>
            <button
              class="group flex items-center rounded-xl border border-blue-200 bg-blue-50 px-4 py-2.5 text-sm font-medium text-blue-700 shadow-sm transition-all hover:bg-blue-100 hover:shadow-md dark:border-blue-800 dark:bg-blue-900/50 dark:text-blue-300 dark:hover:bg-blue-900/70"
              :disabled="testingConnection"
              @click="testPlatformForm"
            >
              <i
                class="mr-2 transition-transform"
                :class="
                  testingConnection ? 'fas fa-spinner fa-spin' : 'fas fa-vial group-hover:scale-110'
                "
              ></i>
              {{ testingConnection ? '测试中...' : '测试连接' }}
            </button>
            <button
              class="group flex items-center rounded-xl bg-gradient-to-r from-blue-600 to-indigo-600 px-5 py-2.5 text-sm font-medium text-white shadow-md transition-all hover:from-blue-700 hover:to-indigo-700 hover:shadow-lg disabled:cursor-not-allowed disabled:from-gray-400 disabled:to-gray-500"
              :disabled="!isPlatformFormValid || savingPlatform"
              @click="savePlatform"
            >
              <i
                class="mr-2 transition-transform"
                :class="
                  savingPlatform ? 'fas fa-spinner fa-spin' : 'fas fa-save group-hover:scale-110'
                "
              ></i>
              {{ savingPlatform ? '保存中...' : editingPlatform ? '保存修改' : '添加平台' }}
            </button>
          </div>
        </div>
      </div>
    </div>
  </div>
</template>

<script setup>
import { ref, onMounted, onBeforeUnmount, watch, computed } from 'vue'
import { storeToRefs } from 'pinia'
import { showToast } from '@/utils/toast'
import { useSettingsStore } from '@/stores/settings'
import { apiClient } from '@/config/api'

// 定义组件名称，用于keep-alive排除
defineOptions({
  name: 'SettingsView'
})

// 使用settings store
const settingsStore = useSettingsStore()
const { loading, saving, oemSettings } = storeToRefs(settingsStore)

// 组件refs
const iconFileInput = ref()

// 当前激活的设置部分
const activeSection = ref('branding')

// 组件挂载状态
const isMounted = ref(true)

// API请求取消控制器
const abortController = ref(new AbortController())

// 计算属性：隐藏管理后台按钮（反转 showAdminButton 的值）
const hideAdminButton = computed({
  get() {
    return !oemSettings.value.showAdminButton
  },
  set(value) {
    oemSettings.value.showAdminButton = !value
  }
})

// URL 验证状态
const urlError = ref(false)
const urlValid = ref(false)
const testingConnection = ref(false)
const savingPlatform = ref(false)

// Webhook 配置
const webhookConfig = ref({
  enabled: false,
  platforms: [],
  notificationTypes: {
    accountAnomaly: true,
    quotaWarning: true,
    systemError: true,
    securityAlert: true
  },
  retrySettings: {
    maxRetries: 3,
    retryDelay: 1000,
    timeout: 10000
  }
})

// 平台表单相关
const showAddPlatformModal = ref(false)
const editingPlatform = ref(null)
const platformForm = ref({
  type: 'wechat_work',
  name: '',
  url: '',
  enableSign: false,
  secret: '',
  // Bark特有字段
  deviceKey: '',
  serverUrl: '',
  level: '',
  sound: '',
  group: '',
<<<<<<< HEAD
  // Telegram特有字段
  botToken: '',
  chatId: '',
  parseMode: 'HTML',
  apiUrl: 'https://api.telegram.org'
=======
  // SMTP特有字段
  host: '',
  port: null,
  secure: false,
  user: '',
  pass: '',
  from: '',
  to: '',
  timeout: null,
  ignoreTLS: false
>>>>>>> b7da43f6
})

// 监听activeSection变化，加载对应配置
const sectionWatcher = watch(activeSection, async (newSection) => {
  if (!isMounted.value) return
  if (newSection === 'webhook') {
    await loadWebhookConfig()
  }
})

// 监听平台类型变化，重置验证状态
const platformTypeWatcher = watch(
  () => platformForm.value.type,
  (newType) => {
    // 切换平台类型时重置验证状态
    urlError.value = false
    urlValid.value = false

    // 如果不是编辑模式，清空相关字段
    if (!editingPlatform.value) {
      if (newType === 'bark') {
        // 切换到Bark时，清空URL和SMTP相关字段
        platformForm.value.url = ''
        platformForm.value.enableSign = false
        platformForm.value.secret = ''
        // 清空SMTP字段
        platformForm.value.host = ''
        platformForm.value.port = null
        platformForm.value.secure = false
        platformForm.value.user = ''
        platformForm.value.pass = ''
        platformForm.value.from = ''
        platformForm.value.to = ''
        platformForm.value.timeout = null
        platformForm.value.ignoreTLS = false
      } else if (newType === 'smtp') {
        // 切换到SMTP时，清空URL和Bark相关字段
        platformForm.value.url = ''
        platformForm.value.enableSign = false
        platformForm.value.secret = ''
        // 清空Bark字段
        platformForm.value.deviceKey = ''
        platformForm.value.serverUrl = ''
        platformForm.value.level = ''
        platformForm.value.sound = ''
        platformForm.value.group = ''
      } else {
        // 切换到其他平台时，清空Bark和SMTP相关字段
        platformForm.value.deviceKey = ''
        platformForm.value.serverUrl = ''
        platformForm.value.level = ''
        platformForm.value.sound = ''
        platformForm.value.group = ''
        // SMTP 字段
        platformForm.value.host = ''
        platformForm.value.port = null
        platformForm.value.secure = false
        platformForm.value.user = ''
        platformForm.value.pass = ''
        platformForm.value.from = ''
        platformForm.value.to = ''
        platformForm.value.timeout = null
        platformForm.value.ignoreTLS = false
      }
    }
  }
)

// 计算属性：判断平台表单是否有效
const isPlatformFormValid = computed(() => {
  if (platformForm.value.type === 'bark') {
    // Bark平台需要deviceKey
    return !!platformForm.value.deviceKey
<<<<<<< HEAD
  } else if (platformForm.value.type === 'telegram') {
    // Telegram平台需要botToken和chatId
    return !!platformForm.value.botToken && !!platformForm.value.chatId
=======
  } else if (platformForm.value.type === 'smtp') {
    // SMTP平台需要必要的配置
    return !!(
      platformForm.value.host &&
      platformForm.value.user &&
      platformForm.value.pass &&
      platformForm.value.to
    )
>>>>>>> b7da43f6
  } else {
    // 其他平台需要URL且URL格式正确
    return !!platformForm.value.url && !urlError.value
  }
})

// 页面加载时获取设置
onMounted(async () => {
  try {
    await settingsStore.loadOemSettings()
    if (activeSection.value === 'webhook') {
      await loadWebhookConfig()
    }
  } catch (error) {
    showToast('加载设置失败', 'error')
  }
})

// 组件卸载前清理
onBeforeUnmount(() => {
  // 设置组件未挂载状态
  isMounted.value = false

  // 取消所有API请求
  if (abortController.value) {
    abortController.value.abort()
  }

  // 停止watch监听器
  if (sectionWatcher) {
    sectionWatcher()
  }
  if (platformTypeWatcher) {
    platformTypeWatcher()
  }

  // 安全关闭模态框
  if (showAddPlatformModal.value) {
    showAddPlatformModal.value = false
    editingPlatform.value = null
  }
})

// Webhook 相关函数

// 获取webhook配置
const loadWebhookConfig = async () => {
  if (!isMounted.value) return
  try {
    const response = await apiClient.get('/admin/webhook/config', {
      signal: abortController.value.signal
    })
    if (response.success && isMounted.value) {
      webhookConfig.value = response.config
    }
  } catch (error) {
    if (error.name === 'AbortError') return
    if (!isMounted.value) return
    showToast('获取webhook配置失败', 'error')
    console.error(error)
  }
}

// 保存webhook配置
const saveWebhookConfig = async () => {
  if (!isMounted.value) return
  try {
    const response = await apiClient.post('/admin/webhook/config', webhookConfig.value, {
      signal: abortController.value.signal
    })
    if (response.success && isMounted.value) {
      showToast('配置已保存', 'success')
    }
  } catch (error) {
    if (error.name === 'AbortError') return
    if (!isMounted.value) return
    showToast('保存配置失败', 'error')
    console.error(error)
  }
}

// 验证 URL
const validateUrl = () => {
<<<<<<< HEAD
  // Bark和Telegram平台不需要验证URL
  if (platformForm.value.type === 'bark' || platformForm.value.type === 'telegram') {
=======
  // Bark和SMTP平台不需要验证URL
  if (platformForm.value.type === 'bark' || platformForm.value.type === 'smtp') {
>>>>>>> b7da43f6
    urlError.value = false
    urlValid.value = false
    return
  }

  const url = platformForm.value.url
  if (!url) {
    urlError.value = false
    urlValid.value = false
    return
  }

  try {
    new URL(url)
    if (url.startsWith('http://') || url.startsWith('https://')) {
      urlError.value = false
      urlValid.value = true
    } else {
      urlError.value = true
      urlValid.value = false
    }
  } catch {
    urlError.value = true
    urlValid.value = false
  }
}

<<<<<<< HEAD
// 添加/更新平台
const savePlatform = async () => {
  if (!isMounted.value) return

  // 不同平台的验证逻辑
=======
// 验证平台配置
const validatePlatformForm = () => {
>>>>>>> b7da43f6
  if (platformForm.value.type === 'bark') {
    if (!platformForm.value.deviceKey) {
      showToast('请输入Bark设备密钥', 'error')
      return false
    }
  } else if (platformForm.value.type === 'smtp') {
    const requiredFields = [
      { field: 'host', message: 'SMTP服务器' },
      { field: 'user', message: '用户名' },
      { field: 'pass', message: '密码' },
      { field: 'to', message: '收件人邮箱' }
    ]

    for (const { field, message } of requiredFields) {
      if (!platformForm.value[field]) {
        showToast(`请输入${message}`, 'error')
        return false
      }
    }
  } else if (platformForm.value.type === 'telegram') {
    if (!platformForm.value.botToken) {
      showToast('请输入Telegram Bot Token', 'error')
      return
    }
    if (!platformForm.value.chatId) {
      showToast('请输入Telegram Chat ID', 'error')
      return
    }
  } else {
    if (!platformForm.value.url) {
      showToast('请输入Webhook URL', 'error')
      return false
    }
    if (urlError.value) {
      showToast('请输入有效的Webhook URL', 'error')
      return false
    }
  }
  return true
}

// 添加/更新平台
const savePlatform = async () => {
  if (!isMounted.value) return

  // 验证表单
  if (!validatePlatformForm()) return

  savingPlatform.value = true
  try {
    let response
    if (editingPlatform.value) {
      // 更新平台
      response = await apiClient.put(
        `/admin/webhook/platforms/${editingPlatform.value.id}`,
        platformForm.value,
        { signal: abortController.value.signal }
      )
    } else {
      // 添加平台
      response = await apiClient.post('/admin/webhook/platforms', platformForm.value, {
        signal: abortController.value.signal
      })
    }

    if (response.success && isMounted.value) {
      showToast(editingPlatform.value ? '平台已更新' : '平台已添加', 'success')
      await loadWebhookConfig()
      closePlatformModal()
    }
  } catch (error) {
    if (error.name === 'AbortError') return
    if (!isMounted.value) return
    showToast(error.message || '操作失败', 'error')
    console.error(error)
  } finally {
    if (isMounted.value) {
      savingPlatform.value = false
    }
  }
}

// 编辑平台
const editPlatform = (platform) => {
  editingPlatform.value = platform
  platformForm.value = { ...platform }
  showAddPlatformModal.value = true
}

// 删除平台
const deletePlatform = async (id) => {
  if (!isMounted.value) return

  if (!confirm('确定要删除这个平台吗？')) {
    return
  }

  try {
    const response = await apiClient.delete(`/admin/webhook/platforms/${id}`, {
      signal: abortController.value.signal
    })
    if (response.success && isMounted.value) {
      showToast('平台已删除', 'success')
      await loadWebhookConfig()
    }
  } catch (error) {
    if (error.name === 'AbortError') return
    if (!isMounted.value) return
    showToast('删除失败', 'error')
    console.error(error)
  }
}

// 切换平台状态
const togglePlatform = async (id) => {
  if (!isMounted.value) return

  try {
    const response = await apiClient.post(
      `/admin/webhook/platforms/${id}/toggle`,
      {},
      {
        signal: abortController.value.signal
      }
    )
    if (response.success && isMounted.value) {
      showToast(response.message, 'success')
      await loadWebhookConfig()
    }
  } catch (error) {
    if (error.name === 'AbortError') return
    if (!isMounted.value) return
    showToast('操作失败', 'error')
    console.error(error)
  }
}

// 测试平台
const testPlatform = async (platform) => {
  if (!isMounted.value) return

  try {
    const testData = {
      type: platform.type,
      secret: platform.secret,
      enableSign: platform.enableSign
    }

    // 根据平台类型添加不同字段
    if (platform.type === 'bark') {
      testData.deviceKey = platform.deviceKey
      testData.serverUrl = platform.serverUrl
      testData.level = platform.level
      testData.sound = platform.sound
      testData.group = platform.group
    } else if (platform.type === 'smtp') {
      testData.host = platform.host
      testData.port = platform.port
      testData.secure = platform.secure
      testData.user = platform.user
      testData.pass = platform.pass
      testData.from = platform.from
      testData.to = platform.to
      testData.ignoreTLS = platform.ignoreTLS
    } else {
      testData.url = platform.url
    }

    const response = await apiClient.post('/admin/webhook/test', testData, {
      signal: abortController.value.signal
    })
    if (response.success && isMounted.value) {
      showToast('测试成功', 'success')
    }
  } catch (error) {
    if (error.name === 'AbortError') return
    if (!isMounted.value) return
    showToast(error.error || error.message || '测试失败', 'error')
    console.error(error)
  }
}

// 测试表单中的平台
const testPlatformForm = async () => {
  if (!isMounted.value) return

<<<<<<< HEAD
  // 不同平台验证
  if (platformForm.value.type === 'bark') {
    if (!platformForm.value.deviceKey) {
      showToast('请先输入Bark设备密钥', 'error')
      return
    }
  } else if (platformForm.value.type === 'telegram') {
    if (!platformForm.value.botToken) {
      showToast('请先输入Telegram Bot Token', 'error')
      return
    }
    if (!platformForm.value.chatId) {
      showToast('请先输入Telegram Chat ID', 'error')
      return
    }
  } else {
    // 其他平台验证URL
    if (!platformForm.value.url) {
      showToast('请先输入Webhook URL', 'error')
      return
    }

    if (urlError.value) {
      showToast('请输入有效的Webhook URL', 'error')
      return
    }
  }
=======
  // 验证表单
  if (!validatePlatformForm()) return
>>>>>>> b7da43f6

  testingConnection.value = true
  try {
    const response = await apiClient.post('/admin/webhook/test', platformForm.value, {
      signal: abortController.value.signal
    })
    if (response.success && isMounted.value) {
      showToast('测试成功', 'success')
    }
  } catch (error) {
    if (error.name === 'AbortError') return
    if (!isMounted.value) return
    showToast(error.error || error.message || '测试失败', 'error')
    console.error(error)
  } finally {
    if (isMounted.value) {
      testingConnection.value = false
    }
  }
}

// 发送测试通知
const sendTestNotification = async () => {
  if (!isMounted.value) return

  try {
    const response = await apiClient.post(
      '/admin/webhook/test-notification',
      {},
      {
        signal: abortController.value.signal
      }
    )
    if (response.success && isMounted.value) {
      showToast('测试通知已发送', 'success')
    }
  } catch (error) {
    if (error.name === 'AbortError') return
    if (!isMounted.value) return
    showToast('发送失败', 'error')
    console.error(error)
  }
}

// 关闭模态框
const closePlatformModal = () => {
  if (!isMounted.value) return

  showAddPlatformModal.value = false

  // 使用 setTimeout 确保 DOM 更新完成后再重置状态
  setTimeout(() => {
    if (!isMounted.value) return
    editingPlatform.value = null
    platformForm.value = {
      type: 'wechat_work',
      name: '',
      url: '',
      enableSign: false,
      secret: '',
      // Bark特有字段
      deviceKey: '',
      serverUrl: '',
      level: '',
      sound: '',
      group: '',
<<<<<<< HEAD
      // Telegram特有字段
      botToken: '',
      chatId: '',
      parseMode: 'HTML',
      apiUrl: 'https://api.telegram.org'
=======
      // SMTP特有字段
      host: '',
      port: null,
      secure: false,
      user: '',
      pass: '',
      from: '',
      to: '',
      timeout: null,
      ignoreTLS: false
>>>>>>> b7da43f6
    }
    urlError.value = false
    urlValid.value = false
    testingConnection.value = false
    savingPlatform.value = false
  }, 0)
}

// 辅助函数
const getPlatformName = (type) => {
  const names = {
    wechat_work: '企业微信',
    dingtalk: '钉钉',
    feishu: '飞书',
    slack: 'Slack',
    discord: 'Discord',
    telegram: 'Telegram',
    bark: 'Bark',
    smtp: '邮件通知',
    custom: '自定义'
  }
  return names[type] || type
}

const getPlatformIcon = (type) => {
  const icons = {
    wechat_work: 'fab fa-weixin text-green-600',
    dingtalk: 'fas fa-comment-dots text-blue-500',
    feishu: 'fas fa-dove text-blue-600',
    slack: 'fab fa-slack text-purple-600',
    discord: 'fab fa-discord text-indigo-600',
    telegram: 'fab fa-telegram text-blue-400',
    bark: 'fas fa-bell text-orange-500',
    smtp: 'fas fa-envelope text-blue-600',
    custom: 'fas fa-webhook text-gray-600'
  }
  return icons[type] || 'fas fa-bell'
}

const getWebhookHint = (type) => {
  const hints = {
    wechat_work: '请在企业微信群机器人设置中获取Webhook地址',
    dingtalk: '请在钉钉群机器人设置中获取Webhook地址',
    feishu: '请在飞书群机器人设置中获取Webhook地址',
    slack: '请在Slack应用的Incoming Webhooks中获取地址',
    discord: '请在Discord服务器的集成设置中创建Webhook',
    telegram: '请通过@BotFather创建机器人获取Token和Chat ID',
    bark: '请在Bark App中查看您的设备密钥',
    smtp: '请配置SMTP服务器信息，支持Gmail、QQ邮箱等',
    custom: '请输入完整的Webhook接收地址'
  }
  return hints[type] || ''
}

const getNotificationTypeName = (type) => {
  const names = {
    accountAnomaly: '账号异常',
    quotaWarning: '配额警告',
    systemError: '系统错误',
    securityAlert: '安全警报',
    test: '测试通知'
  }
  return names[type] || type
}

const getNotificationTypeDescription = (type) => {
  const descriptions = {
    accountAnomaly: '账号状态异常、认证失败等',
    quotaWarning: 'API调用配额不足警告',
    systemError: '系统运行错误和故障',
    securityAlert: '安全相关的警报通知',
    test: '用于测试Webhook连接是否正常'
  }
  return descriptions[type] || ''
}

// 保存OEM设置
const saveOemSettings = async () => {
  try {
    const settings = {
      siteName: oemSettings.value.siteName,
      siteIcon: oemSettings.value.siteIcon,
      siteIconData: oemSettings.value.siteIconData,
      showAdminButton: oemSettings.value.showAdminButton
    }
    const result = await settingsStore.saveOemSettings(settings)
    if (result && result.success) {
      showToast('OEM设置保存成功', 'success')
    } else {
      showToast(result?.message || '保存失败', 'error')
    }
  } catch (error) {
    showToast('保存OEM设置失败', 'error')
  }
}

// 重置OEM设置
const resetOemSettings = async () => {
  if (!confirm('确定要重置为默认设置吗？\n\n这将清除所有自定义的网站名称和图标设置。')) return

  try {
    const result = await settingsStore.resetOemSettings()
    if (result && result.success) {
      showToast('已重置为默认设置', 'success')
    } else {
      showToast('重置失败', 'error')
    }
  } catch (error) {
    showToast('重置失败', 'error')
  }
}

// 处理图标上传
const handleIconUpload = async (event) => {
  const file = event.target.files[0]
  if (!file) return

  // 验证文件
  const validation = settingsStore.validateIconFile(file)
  if (!validation.isValid) {
    validation.errors.forEach((error) => showToast(error, 'error'))
    return
  }

  try {
    // 转换为Base64
    const base64Data = await settingsStore.fileToBase64(file)
    oemSettings.value.siteIconData = base64Data
  } catch (error) {
    showToast('文件读取失败', 'error')
  }

  // 清除input的值，允许重复选择同一文件
  event.target.value = ''
}

// 删除图标
const removeIcon = () => {
  oemSettings.value.siteIcon = ''
  oemSettings.value.siteIconData = ''
}

// 处理图标加载错误
const handleIconError = () => {
  console.warn('Icon failed to load')
}

// 格式化日期时间
const formatDateTime = settingsStore.formatDateTime
</script>

<style scoped>
.settings-container {
  min-height: calc(100vh - 300px);
}

.card {
  background: white;
  border-radius: 12px;
  box-shadow: 0 2px 12px rgba(0, 0, 0, 0.1);
  border: 1px solid #e5e7eb;
}

:root.dark .card {
  background: #1f2937;
  border: 1px solid #374151;
  box-shadow: 0 2px 12px rgba(0, 0, 0, 0.3);
}

.table-container {
  overflow: hidden;
  border-radius: 8px;
  border: 1px solid #f3f4f6;
}

:root.dark .table-container {
  border: 1px solid #4b5563;
}

.table-row {
  transition: background-color 0.2s ease;
}

.table-row:hover {
  background-color: #f9fafb;
}

:root.dark .table-row:hover {
  background-color: #374151;
}

.form-input {
  @apply w-full rounded-lg border border-gray-300 px-4 py-2 transition-all duration-200 focus:border-transparent focus:ring-2 focus:ring-blue-500;
}

.btn {
  @apply inline-flex items-center justify-center rounded-lg px-4 py-2 text-sm font-semibold transition-all duration-200 focus:outline-none focus:ring-2 focus:ring-offset-2;
}

.btn-primary {
  @apply bg-blue-600 text-white hover:bg-blue-700 focus:ring-blue-500;
}

.btn-success {
  @apply bg-green-600 text-white hover:bg-green-700 focus:ring-green-500;
}

.loading-spinner {
  @apply h-5 w-5 animate-spin rounded-full border-2 border-gray-300 border-t-blue-600;
}
</style><|MERGE_RESOLUTION|>--- conflicted
+++ resolved
@@ -696,13 +696,8 @@
             />
           </div>
 
-<<<<<<< HEAD
-          <!-- Webhook URL (非Bark和Telegram平台) -->
-          <div v-if="platformForm.type !== 'bark' && platformForm.type !== 'telegram'">
-=======
-          <!-- Webhook URL (非Bark和SMTP平台) -->
-          <div v-if="platformForm.type !== 'bark' && platformForm.type !== 'smtp'">
->>>>>>> b7da43f6
+          <!-- Webhook URL (非Bark、Telegram和SMTP平台) -->
+          <div v-if="platformForm.type !== 'bark' && platformForm.type !== 'telegram' && platformForm.type !== 'smtp'">
             <label
               class="mb-2 flex items-center text-sm font-medium text-gray-700 dark:text-gray-300"
             >
@@ -1264,13 +1259,11 @@
   level: '',
   sound: '',
   group: '',
-<<<<<<< HEAD
   // Telegram特有字段
   botToken: '',
   chatId: '',
   parseMode: 'HTML',
-  apiUrl: 'https://api.telegram.org'
-=======
+  apiUrl: 'https://api.telegram.org',
   // SMTP特有字段
   host: '',
   port: null,
@@ -1281,7 +1274,6 @@
   to: '',
   timeout: null,
   ignoreTLS: false
->>>>>>> b7da43f6
 })
 
 // 监听activeSection变化，加载对应配置
@@ -1355,11 +1347,9 @@
   if (platformForm.value.type === 'bark') {
     // Bark平台需要deviceKey
     return !!platformForm.value.deviceKey
-<<<<<<< HEAD
   } else if (platformForm.value.type === 'telegram') {
     // Telegram平台需要botToken和chatId
     return !!platformForm.value.botToken && !!platformForm.value.chatId
-=======
   } else if (platformForm.value.type === 'smtp') {
     // SMTP平台需要必要的配置
     return !!(
@@ -1368,7 +1358,6 @@
       platformForm.value.pass &&
       platformForm.value.to
     )
->>>>>>> b7da43f6
   } else {
     // 其他平台需要URL且URL格式正确
     return !!platformForm.value.url && !urlError.value
@@ -1452,13 +1441,8 @@
 
 // 验证 URL
 const validateUrl = () => {
-<<<<<<< HEAD
-  // Bark和Telegram平台不需要验证URL
-  if (platformForm.value.type === 'bark' || platformForm.value.type === 'telegram') {
-=======
-  // Bark和SMTP平台不需要验证URL
-  if (platformForm.value.type === 'bark' || platformForm.value.type === 'smtp') {
->>>>>>> b7da43f6
+  // Bark、Telegram和SMTP平台不需要验证URL
+  if (platformForm.value.type === 'bark' || platformForm.value.type === 'telegram' || platformForm.value.type === 'smtp') {
     urlError.value = false
     urlValid.value = false
     return
@@ -1486,16 +1470,8 @@
   }
 }
 
-<<<<<<< HEAD
-// 添加/更新平台
-const savePlatform = async () => {
-  if (!isMounted.value) return
-
-  // 不同平台的验证逻辑
-=======
 // 验证平台配置
 const validatePlatformForm = () => {
->>>>>>> b7da43f6
   if (platformForm.value.type === 'bark') {
     if (!platformForm.value.deviceKey) {
       showToast('请输入Bark设备密钥', 'error')
@@ -1523,6 +1499,24 @@
     if (!platformForm.value.chatId) {
       showToast('请输入Telegram Chat ID', 'error')
       return
+    }
+  } else if (platformForm.value.type === 'smtp') {
+    // SMTP平台验证
+    if (!platformForm.value.host) {
+      showToast('请输入SMTP服务器地址', 'error')
+      return false
+    }
+    if (!platformForm.value.user) {
+      showToast('请输入SMTP用户名', 'error')
+      return false
+    }
+    if (!platformForm.value.pass) {
+      showToast('请输入SMTP密码', 'error')
+      return false
+    }
+    if (!platformForm.value.to) {
+      showToast('请输入接收邮箱', 'error')
+      return false
     }
   } else {
     if (!platformForm.value.url) {
@@ -1682,38 +1676,8 @@
 const testPlatformForm = async () => {
   if (!isMounted.value) return
 
-<<<<<<< HEAD
-  // 不同平台验证
-  if (platformForm.value.type === 'bark') {
-    if (!platformForm.value.deviceKey) {
-      showToast('请先输入Bark设备密钥', 'error')
-      return
-    }
-  } else if (platformForm.value.type === 'telegram') {
-    if (!platformForm.value.botToken) {
-      showToast('请先输入Telegram Bot Token', 'error')
-      return
-    }
-    if (!platformForm.value.chatId) {
-      showToast('请先输入Telegram Chat ID', 'error')
-      return
-    }
-  } else {
-    // 其他平台验证URL
-    if (!platformForm.value.url) {
-      showToast('请先输入Webhook URL', 'error')
-      return
-    }
-
-    if (urlError.value) {
-      showToast('请输入有效的Webhook URL', 'error')
-      return
-    }
-  }
-=======
   // 验证表单
   if (!validatePlatformForm()) return
->>>>>>> b7da43f6
 
   testingConnection.value = true
   try {
@@ -1780,13 +1744,11 @@
       level: '',
       sound: '',
       group: '',
-<<<<<<< HEAD
       // Telegram特有字段
       botToken: '',
       chatId: '',
       parseMode: 'HTML',
-      apiUrl: 'https://api.telegram.org'
-=======
+      apiUrl: 'https://api.telegram.org',
       // SMTP特有字段
       host: '',
       port: null,
@@ -1797,7 +1759,6 @@
       to: '',
       timeout: null,
       ignoreTLS: false
->>>>>>> b7da43f6
     }
     urlError.value = false
     urlValid.value = false
