import { createRouter, createWebHistory } from 'vue-router'
import { useAuthStore } from '@/stores/auth'
import { useUserStore } from '@/stores/user'
import { APP_CONFIG } from '@/config/app'

// 路由懒加载
const LoginView = () => import('@/views/LoginView.vue')
const UserLoginView = () => import('@/views/UserLoginView.vue')
const UserDashboardView = () => import('@/views/UserDashboardView.vue')
const UserManagementView = () => import('@/views/UserManagementView.vue')
const MainLayout = () => import('@/components/layout/MainLayout.vue')
const DashboardView = () => import('@/views/DashboardView.vue')
const ApiKeysView = () => import('@/views/ApiKeysView.vue')
const AccountsView = () => import('@/views/AccountsView.vue')
const TutorialView = () => import('@/views/TutorialView.vue')
const SettingsView = () => import('@/views/SettingsView.vue')
const ApiStatsView = () => import('@/views/ApiStatsView.vue')
const CodeStatsView = () => import('@/views/CodeStatsView.vue')

const routes = [
  {
    path: '/',
    redirect: () => {
      // 智能重定向：避免循环
      const currentPath = window.location.pathname
      const basePath = APP_CONFIG.basePath.replace(/\/$/, '') // 移除末尾斜杠

      // 如果当前路径已经是 basePath 或 basePath/，重定向到 api-stats
      if (currentPath === basePath || currentPath === basePath + '/') {
        return '/api-stats'
      }

      // 否则保持默认重定向
      return '/api-stats'
    }
  },
  {
    path: '/login',
    name: 'Login',
    component: LoginView,
    meta: { requiresAuth: false }
  },
  {
    path: '/admin-login',
    redirect: '/login'
  },
  {
    path: '/user-login',
    name: 'UserLogin',
    component: UserLoginView,
    meta: { requiresAuth: false, userAuth: true }
  },
  {
    path: '/user-dashboard',
    name: 'UserDashboard',
    component: UserDashboardView,
    meta: { requiresUserAuth: true }
  },
  {
    path: '/api-stats',
    name: 'ApiStats',
    component: ApiStatsView,
    meta: { requiresAuth: false }
  },
  {
    path: '/dashboard',
    component: MainLayout,
    meta: { requiresAuth: true },
    children: [
      {
        path: '',
        name: 'Dashboard',
        component: DashboardView
      }
    ]
  },
  {
    path: '/api-keys',
    component: MainLayout,
    meta: { requiresAuth: true },
    children: [
      {
        path: '',
        name: 'ApiKeys',
        component: ApiKeysView
      }
    ]
  },
  {
    path: '/accounts',
    component: MainLayout,
    meta: { requiresAuth: true },
    children: [
      {
        path: '',
        name: 'Accounts',
        component: AccountsView
      }
    ]
  },
  {
    path: '/tutorial',
    component: MainLayout,
    meta: { requiresAuth: true },
    children: [
      {
        path: '',
        name: 'Tutorial',
        component: TutorialView
      }
    ]
  },
  {
    path: '/settings',
    component: MainLayout,
    meta: { requiresAuth: true },
    children: [
      {
        path: '',
        name: 'Settings',
        component: SettingsView
      }
    ]
  },
  {
<<<<<<< HEAD
    path: '/code-stats',
=======
    path: '/user-management',
>>>>>>> a5361c15
    component: MainLayout,
    meta: { requiresAuth: true },
    children: [
      {
        path: '',
<<<<<<< HEAD
        name: 'CodeStats',
        component: CodeStatsView
=======
        name: 'UserManagement',
        component: UserManagementView
>>>>>>> a5361c15
      }
    ]
  },
  // 捕获所有未匹配的路由
  {
    path: '/:pathMatch(.*)*',
    redirect: '/api-stats'
  }
]

const router = createRouter({
  history: createWebHistory(APP_CONFIG.basePath),
  routes
})

// 路由守卫
router.beforeEach(async (to, from, next) => {
  const authStore = useAuthStore()
  const userStore = useUserStore()

  console.log('路由导航:', {
    to: to.path,
    from: from.path,
    fullPath: to.fullPath,
    requiresAuth: to.meta.requiresAuth,
    requiresUserAuth: to.meta.requiresUserAuth,
    isAuthenticated: authStore.isAuthenticated,
    isUserAuthenticated: userStore.isAuthenticated
  })

  // 防止重定向循环：如果已经在目标路径，直接放行
  if (to.path === from.path && to.fullPath === from.fullPath) {
    return next()
  }

  // 检查用户认证状态
  if (to.meta.requiresUserAuth) {
    if (!userStore.isAuthenticated) {
      // 尝试检查本地存储的认证信息
      try {
        const isUserLoggedIn = await userStore.checkAuth()
        if (!isUserLoggedIn) {
          return next('/user-login')
        }
      } catch (error) {
        // If the error is about disabled account, redirect to login with error
        if (error.message && error.message.includes('disabled')) {
          // Import showToast to display the error
          const { showToast } = await import('@/utils/toast')
          showToast(error.message, 'error')
        }
        return next('/user-login')
      }
    }
    return next()
  }

  // API Stats 页面不需要认证，直接放行
  if (to.path === '/api-stats' || to.path.startsWith('/api-stats')) {
    next()
  } else if (to.path === '/user-login') {
    // 如果已经是用户登录状态，重定向到用户仪表板
    if (userStore.isAuthenticated) {
      next('/user-dashboard')
    } else {
      next()
    }
  } else if (to.meta.requiresAuth && !authStore.isAuthenticated) {
    next('/login')
  } else if (to.path === '/login' && authStore.isAuthenticated) {
    next('/dashboard')
  } else {
    next()
  }
})

export default router<|MERGE_RESOLUTION|>--- conflicted
+++ resolved
@@ -123,23 +123,14 @@
     ]
   },
   {
-<<<<<<< HEAD
-    path: '/code-stats',
-=======
     path: '/user-management',
->>>>>>> a5361c15
-    component: MainLayout,
-    meta: { requiresAuth: true },
-    children: [
-      {
-        path: '',
-<<<<<<< HEAD
-        name: 'CodeStats',
-        component: CodeStatsView
-=======
+    component: MainLayout,
+    meta: { requiresAuth: true },
+    children: [
+      {
+        path: '',
         name: 'UserManagement',
         component: UserManagementView
->>>>>>> a5361c15
       }
     ]
   },
