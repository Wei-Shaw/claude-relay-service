--- conflicted
+++ resolved
@@ -123,23 +123,26 @@
     ]
   },
   {
-<<<<<<< HEAD
     path: '/code-stats',
-=======
-    path: '/user-management',
->>>>>>> 9c3fec75
-    component: MainLayout,
-    meta: { requiresAuth: true },
-    children: [
-      {
-        path: '',
-<<<<<<< HEAD
+    component: MainLayout,
+    meta: { requiresAuth: true },
+    children: [
+      {
+        path: '',
         name: 'CodeStats',
         component: CodeStatsView
-=======
+      }
+    ]
+  },
+  {
+    path: '/user-management',
+    component: MainLayout,
+    meta: { requiresAuth: true },
+    children: [
+      {
+        path: '',
         name: 'UserManagement',
         component: UserManagementView
->>>>>>> 9c3fec75
       }
     ]
   },
