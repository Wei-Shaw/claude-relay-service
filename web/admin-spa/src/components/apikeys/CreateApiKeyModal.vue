--- conflicted
+++ resolved
@@ -309,51 +309,6 @@
             </p>
           </div>
         
-<<<<<<< HEAD
-        <div>
-          <label class="block text-sm font-semibold text-gray-700 mb-2">专属账号绑定 (可选)</label>
-          <div class="grid grid-cols-1 gap-3">
-            <div>
-              <label class="block text-sm font-medium text-gray-600 mb-1">Claude 专属账号</label>
-              <select 
-                v-model="form.claudeAccountId" 
-                class="form-input w-full"
-                :disabled="form.permissions === 'gemini'"
-              >
-                <option value="">使用共享账号池</option>
-                <optgroup v-if="accounts.claude.filter(a => a.isDedicated && a.platform === 'claude-oauth').length > 0" label="Claude OAuth 账号">
-                  <option 
-                    v-for="account in accounts.claude.filter(a => a.isDedicated && a.platform === 'claude-oauth')" 
-                    :key="account.id" 
-                    :value="account.id"
-                  >
-                    {{ account.name }} ({{ account.status === 'active' ? '正常' : '异常' }})
-                  </option>
-                </optgroup>
-                <optgroup v-if="accounts.claude.filter(a => a.isDedicated && a.platform === 'claude-console').length > 0" label="Claude Console 账号">
-                  <option 
-                    v-for="account in accounts.claude.filter(a => a.isDedicated && a.platform === 'claude-console')" 
-                    :key="account.id" 
-                    :value="`console:${account.id}`"
-                  >
-                    {{ account.name }} ({{ account.status === 'active' ? '正常' : '异常' }})
-                  </option>
-                </optgroup>
-              </select>
-            </div>
-            <div>
-              <label class="block text-sm font-medium text-gray-600 mb-1">Gemini 专属账号</label>
-              <select 
-                v-model="form.geminiAccountId" 
-                class="form-input w-full"
-                :disabled="form.permissions === 'claude'"
-              >
-                <option value="">使用共享账号池</option>
-                <option 
-                  v-for="account in accounts.gemini.filter(a => a.isDedicated)" 
-                  :key="account.id" 
-                  :value="account.id"
-=======
           <div>
             <label class="block text-sm font-semibold text-gray-700 mb-2">服务权限</label>
             <div class="flex gap-4">
@@ -372,7 +327,6 @@
                   type="radio" 
                   value="claude" 
                   class="mr-2"
->>>>>>> 7aa19828
                 >
                 <span class="text-sm text-gray-700">仅 Claude</span>
               </label>
@@ -404,13 +358,24 @@
                   <option value="">
                     使用共享账号池
                   </option>
-                  <option 
-                    v-for="account in accounts.claude.filter(a => a.accountType === 'dedicated')" 
-                    :key="account.id" 
-                    :value="account.id"
-                  >
-                    {{ account.name }} ({{ account.status === 'active' ? '正常' : '异常' }})
-                  </option>
+                  <optgroup v-if="accounts.claude.filter(a => a.isDedicated && a.platform === 'claude-oauth').length > 0" label="Claude OAuth 账号">
+                    <option 
+                      v-for="account in accounts.claude.filter(a => a.isDedicated && a.platform === 'claude-oauth')" 
+                      :key="account.id" 
+                      :value="account.id"
+                    >
+                      {{ account.name }} ({{ account.status === 'active' ? '正常' : '异常' }})
+                    </option>
+                  </optgroup>
+                  <optgroup v-if="accounts.claude.filter(a => a.isDedicated && a.platform === 'claude-console').length > 0" label="Claude Console 账号">
+                    <option 
+                      v-for="account in accounts.claude.filter(a => a.isDedicated && a.platform === 'claude-console')" 
+                      :key="account.id" 
+                      :value="`console:${account.id}`"
+                    >
+                      {{ account.name }} ({{ account.status === 'active' ? '正常' : '异常' }})
+                    </option>
+                  </optgroup>
                 </select>
               </div>
               <div>
@@ -424,7 +389,7 @@
                     使用共享账号池
                   </option>
                   <option 
-                    v-for="account in accounts.gemini.filter(a => a.accountType === 'dedicated')" 
+                    v-for="account in accounts.gemini.filter(a => a.isDedicated)" 
                     :key="account.id" 
                     :value="account.id"
                   >
