<template>
  <Teleport to="body">
    <div class="modal fixed inset-0 z-50 flex items-center justify-center p-3 sm:p-4">
      <div class="modal-content mx-auto flex max-h-[90vh] w-full max-w-4xl flex-col p-4 sm:p-6">
        <div class="mb-4 flex items-center justify-between">
          <div class="flex items-center gap-2 sm:gap-3">
            <div
              class="flex h-8 w-8 items-center justify-center rounded-lg bg-gradient-to-br from-blue-500 to-blue-600 sm:h-10 sm:w-10 sm:rounded-xl"
            >
              <i class="fas fa-key text-sm text-white sm:text-base" />
            </div>
            <h3 class="text-lg font-bold text-gray-900 dark:text-gray-100 sm:text-xl">
              创建新的 API Key
            </h3>
          </div>
          <button
            class="p-1 text-gray-400 transition-colors hover:text-gray-600 dark:text-gray-500 dark:hover:text-gray-300"
            @click="$emit('close')"
          >
            <i class="fas fa-times text-lg sm:text-xl" />
          </button>
        </div>

        <form
          class="modal-scroll-content custom-scrollbar flex-1 space-y-4"
          @submit.prevent="createApiKey"
        >
          <!-- 创建类型选择 -->
          <div
            class="rounded-lg border border-blue-200 bg-gradient-to-r from-blue-50 to-indigo-50 p-3 dark:border-blue-700 dark:from-blue-900/20 dark:to-indigo-900/20 sm:p-4"
          >
            <div
              :class="[
                'flex flex-col gap-3 sm:flex-row sm:items-center sm:justify-between',
                form.createType === 'batch' ? 'mb-3' : ''
              ]"
            >
              <label
                class="flex h-full items-center text-xs font-semibold text-gray-700 dark:text-gray-300 sm:text-sm"
                >创建类型</label
              >
              <div class="flex items-center gap-3 sm:gap-4">
                <label class="flex cursor-pointer items-center">
                  <input
                    v-model="form.createType"
                    class="mr-1.5 text-blue-600 focus:ring-blue-500 dark:border-gray-600 dark:bg-gray-700 sm:mr-2"
                    type="radio"
                    value="single"
                  />
                  <span
                    class="flex items-center text-xs text-gray-700 dark:text-gray-300 sm:text-sm"
                  >
                    <i class="fas fa-key mr-1 text-xs" />
                    单个创建
                  </span>
                </label>
                <label class="flex cursor-pointer items-center">
                  <input
                    v-model="form.createType"
                    class="mr-1.5 text-blue-600 focus:ring-blue-500 dark:border-gray-600 dark:bg-gray-700 sm:mr-2"
                    type="radio"
                    value="batch"
                  />
                  <span
                    class="flex items-center text-xs text-gray-700 dark:text-gray-300 sm:text-sm"
                  >
                    <i class="fas fa-layer-group mr-1 text-xs" />
                    批量创建
                  </span>
                </label>
              </div>
            </div>

            <!-- 批量创建数量输入 -->
            <div v-if="form.createType === 'batch'" class="mt-3">
              <div class="flex items-center gap-4">
                <div class="flex-1">
                  <label class="mb-1 block text-xs font-medium text-gray-600 dark:text-gray-400"
                    >创建数量</label
                  >
                  <div class="flex items-center gap-2">
                    <input
                      v-model.number="form.batchCount"
                      class="form-input w-full text-sm dark:border-gray-600 dark:bg-gray-700 dark:text-gray-200 dark:placeholder-gray-400"
                      max="500"
                      min="2"
                      placeholder="输入数量 (2-500)"
                      required
                      type="number"
                    />
                    <div class="whitespace-nowrap text-xs text-gray-500 dark:text-gray-400">
                      最大支持 500 个
                    </div>
                  </div>
                </div>
              </div>
              <p class="mt-2 flex items-start text-xs text-amber-600 dark:text-amber-400">
                <i class="fas fa-info-circle mr-1 mt-0.5 flex-shrink-0" />
                <span
                  >批量创建时，每个 Key 的名称会自动添加序号后缀，例如：{{
                    form.name || 'MyKey'
                  }}_1, {{ form.name || 'MyKey' }}_2 ...</span
                >
              </p>
            </div>
          </div>

          <div>
            <label
              class="mb-1.5 block text-xs font-semibold text-gray-700 dark:text-gray-300 sm:mb-2 sm:text-sm"
              >名称 <span class="text-red-500">*</span></label
            >
            <input
              v-model="form.name"
              class="form-input w-full text-sm dark:border-gray-600 dark:bg-gray-700 dark:text-gray-200 dark:placeholder-gray-400"
              :class="{ 'border-red-500': errors.name }"
              :placeholder="
                form.createType === 'batch'
                  ? '输入基础名称（将自动添加序号）'
                  : '为您的 API Key 取一个名称'
              "
              required
              type="text"
              @input="errors.name = ''"
            />
            <p v-if="errors.name" class="mt-1 text-xs text-red-500 dark:text-red-400">
              {{ errors.name }}
            </p>
          </div>

          <!-- 标签 -->
          <div>
            <label class="mb-2 block text-sm font-semibold text-gray-700 dark:text-gray-300"
              >标签</label
            >
            <div class="space-y-4">
              <!-- 已选择的标签 -->
              <div v-if="form.tags.length > 0">
                <div class="mb-2 text-xs font-medium text-gray-600 dark:text-gray-400">
                  已选择的标签:
                </div>
                <div class="flex flex-wrap gap-2">
                  <span
                    v-for="(tag, index) in form.tags"
                    :key="'selected-' + index"
                    class="inline-flex items-center gap-1 rounded-full bg-blue-100 px-3 py-1 text-sm text-blue-800 dark:bg-blue-900/30 dark:text-blue-400"
                  >
                    {{ tag }}
                    <button
                      class="ml-1 hover:text-blue-900 dark:hover:text-blue-300"
                      type="button"
                      @click="removeTag(index)"
                    >
                      <i class="fas fa-times text-xs" />
                    </button>
                  </span>
                </div>
              </div>

              <!-- 可选择的已有标签 -->
              <div v-if="unselectedTags.length > 0">
                <div class="mb-2 text-xs font-medium text-gray-600 dark:text-gray-400">
                  点击选择已有标签:
                </div>
                <div class="flex flex-wrap gap-2">
                  <button
                    v-for="tag in unselectedTags"
                    :key="'available-' + tag"
                    class="inline-flex items-center gap-1 rounded-full bg-gray-100 px-3 py-1 text-sm text-gray-700 transition-colors hover:bg-blue-100 hover:text-blue-700 dark:bg-gray-700 dark:text-gray-300 dark:hover:bg-blue-900/30 dark:hover:text-blue-400"
                    type="button"
                    @click="selectTag(tag)"
                  >
                    <i class="fas fa-tag text-xs text-gray-500 dark:text-gray-400" />
                    {{ tag }}
                  </button>
                </div>
              </div>

              <!-- 创建新标签 -->
              <div>
                <div class="mb-2 text-xs font-medium text-gray-600 dark:text-gray-400">
                  创建新标签:
                </div>
                <div class="flex gap-2">
                  <input
                    v-model="newTag"
                    class="form-input flex-1 dark:border-gray-600 dark:bg-gray-700 dark:text-gray-200 dark:placeholder-gray-400"
                    placeholder="输入新标签名称"
                    type="text"
                    @keypress.enter.prevent="addTag"
                  />
                  <button
                    class="rounded-lg bg-green-500 px-4 py-2 text-white transition-colors hover:bg-green-600"
                    type="button"
                    @click="addTag"
                  >
                    <i class="fas fa-plus" />
                  </button>
                </div>
              </div>

              <p class="text-xs text-gray-500 dark:text-gray-400">
                用于标记不同团队或用途，方便筛选管理
              </p>
            </div>
          </div>

          <!-- 速率限制设置 -->
          <div
            class="rounded-lg border border-blue-200 bg-blue-50 p-3 dark:border-blue-700 dark:bg-blue-900/20"
          >
            <div class="mb-2 flex items-center gap-2">
              <div
                class="flex h-6 w-6 flex-shrink-0 items-center justify-center rounded bg-blue-500"
              >
                <i class="fas fa-tachometer-alt text-xs text-white" />
              </div>
              <h4 class="text-sm font-semibold text-gray-800 dark:text-gray-200">
                速率限制设置 (可选)
              </h4>
            </div>

            <div class="space-y-2">
              <div class="grid grid-cols-1 gap-2 lg:grid-cols-3">
                <div>
                  <label class="mb-1 block text-xs font-medium text-gray-700 dark:text-gray-300"
                    >时间窗口 (分钟)</label
                  >
                  <input
                    v-model="form.rateLimitWindow"
                    class="form-input w-full text-sm dark:border-gray-600 dark:bg-gray-700 dark:text-gray-200 dark:placeholder-gray-400"
                    min="1"
                    placeholder="无限制"
                    type="number"
                  />
                  <p class="ml-2 mt-0.5 text-xs text-gray-500 dark:text-gray-400">时间段单位</p>
                </div>

                <div>
                  <label class="mb-1 block text-xs font-medium text-gray-700 dark:text-gray-300"
                    >请求次数限制</label
                  >
                  <input
                    v-model="form.rateLimitRequests"
                    class="form-input w-full text-sm dark:border-gray-600 dark:bg-gray-700 dark:text-gray-200 dark:placeholder-gray-400"
                    min="1"
                    placeholder="无限制"
                    type="number"
                  />
                  <p class="ml-2 mt-0.5 text-xs text-gray-500 dark:text-gray-400">窗口内最大请求</p>
                </div>

                <div>
                  <label class="mb-1 block text-xs font-medium text-gray-700 dark:text-gray-300"
                    >费用限制 (美元)</label
                  >
                  <input
                    v-model="form.rateLimitCost"
                    class="form-input w-full text-sm dark:border-gray-600 dark:bg-gray-700 dark:text-gray-200 dark:placeholder-gray-400"
                    min="0"
                    placeholder="无限制"
                    step="0.01"
                    type="number"
                  />
                  <p class="ml-2 mt-0.5 text-xs text-gray-500 dark:text-gray-400">窗口内最大费用</p>
                </div>
              </div>

              <!-- 示例说明 -->
              <div class="rounded-lg bg-blue-100 p-2 dark:bg-blue-900/30">
                <h5 class="mb-1 text-xs font-semibold text-blue-800 dark:text-blue-400">
                  💡 使用示例
                </h5>
                <div class="space-y-0.5 text-xs text-blue-700 dark:text-blue-300">
                  <div>
                    <strong>示例1:</strong> 时间窗口=60，请求次数=1000 → 每60分钟最多1000次请求
                  </div>
                  <div><strong>示例2:</strong> 时间窗口=1，费用=0.1 → 每分钟最多$0.1费用</div>
                  <div>
                    <strong>示例3:</strong> 窗口=30，请求=50，费用=5 → 每30分钟50次请求且不超$5费用
                  </div>
                </div>
              </div>
            </div>
          </div>

          <div>
            <label class="mb-2 block text-sm font-semibold text-gray-700 dark:text-gray-300"
              >每日费用限制 (美元)</label
            >
            <div class="space-y-2">
              <div class="flex gap-2">
                <button
                  class="rounded bg-gray-100 px-2 py-1 text-xs font-medium hover:bg-gray-200 dark:bg-gray-700 dark:text-gray-300 dark:hover:bg-gray-600"
                  type="button"
                  @click="form.dailyCostLimit = '50'"
                >
                  $50
                </button>
                <button
                  class="rounded bg-gray-100 px-2 py-1 text-xs font-medium hover:bg-gray-200 dark:bg-gray-700 dark:text-gray-300 dark:hover:bg-gray-600"
                  type="button"
                  @click="form.dailyCostLimit = '100'"
                >
                  $100
                </button>
                <button
                  class="rounded bg-gray-100 px-2 py-1 text-xs font-medium hover:bg-gray-200 dark:bg-gray-700 dark:text-gray-300 dark:hover:bg-gray-600"
                  type="button"
                  @click="form.dailyCostLimit = '200'"
                >
                  $200
                </button>
                <button
                  class="rounded bg-gray-100 px-2 py-1 text-xs font-medium hover:bg-gray-200 dark:bg-gray-700 dark:text-gray-300 dark:hover:bg-gray-600"
                  type="button"
                  @click="form.dailyCostLimit = ''"
                >
                  自定义
                </button>
              </div>
              <input
                v-model="form.dailyCostLimit"
                class="form-input w-full dark:border-gray-600 dark:bg-gray-700 dark:text-gray-200 dark:placeholder-gray-400"
                min="0"
                placeholder="0 表示无限制"
                step="0.01"
                type="number"
              />
              <p class="text-xs text-gray-500 dark:text-gray-400">
                设置此 API Key 每日的费用限制，超过限制将拒绝请求，0 或留空表示无限制
              </p>
            </div>
          </div>

          <div>
            <label class="mb-2 block text-sm font-semibold text-gray-700 dark:text-gray-300"
<<<<<<< HEAD
              >总费用限额 (美元)</label
            >
            <div class="space-y-2">
              <div class="flex flex-wrap gap-2">
                <button
                  class="rounded bg-gray-100 px-2 py-1 text-xs font-medium hover:bg-gray-200 dark:bg-gray-700 dark:text-gray-300 dark:hover:bg-gray-600"
                  type="button"
                  @click="form.dollarLimit = '10'"
                >
                  $10
                </button>
                <button
                  class="rounded bg-gray-100 px-2 py-1 text-xs font-medium hover:bg-gray-200 dark:bg-gray-700 dark:text-gray-300 dark:hover:bg-gray-600"
                  type="button"
                  @click="form.dollarLimit = '30'"
                >
                  $30
                </button>
                <button
                  class="rounded bg-gray-100 px-2 py-1 text-xs font-medium hover:bg-gray-200 dark:bg-gray-700 dark:text-gray-300 dark:hover:bg-gray-600"
                  type="button"
                  @click="form.dollarLimit = '50'"
                >
                  $50
                </button>
                <button
                  class="rounded bg-gray-100 px-2 py-1 text-xs font-medium hover:bg-gray-200 dark:bg-gray-700 dark:text-gray-300 dark:hover:bg-gray-600"
                  type="button"
                  @click="form.dollarLimit = '100'"
=======
              >Opus 模型周费用限制 (美元)</label
            >
            <div class="space-y-2">
              <div class="flex gap-2">
                <button
                  class="rounded bg-gray-100 px-2 py-1 text-xs font-medium hover:bg-gray-200 dark:bg-gray-700 dark:text-gray-300 dark:hover:bg-gray-600"
                  type="button"
                  @click="form.weeklyOpusCostLimit = '100'"
>>>>>>> 246bdc92
                >
                  $100
                </button>
                <button
                  class="rounded bg-gray-100 px-2 py-1 text-xs font-medium hover:bg-gray-200 dark:bg-gray-700 dark:text-gray-300 dark:hover:bg-gray-600"
                  type="button"
<<<<<<< HEAD
                  @click="form.dollarLimit = '500'"
=======
                  @click="form.weeklyOpusCostLimit = '500'"
>>>>>>> 246bdc92
                >
                  $500
                </button>
                <button
                  class="rounded bg-gray-100 px-2 py-1 text-xs font-medium hover:bg-gray-200 dark:bg-gray-700 dark:text-gray-300 dark:hover:bg-gray-600"
                  type="button"
<<<<<<< HEAD
                  @click="form.dollarLimit = '1000'"
=======
                  @click="form.weeklyOpusCostLimit = '1000'"
>>>>>>> 246bdc92
                >
                  $1000
                </button>
                <button
                  class="rounded bg-gray-100 px-2 py-1 text-xs font-medium hover:bg-gray-200 dark:bg-gray-700 dark:text-gray-300 dark:hover:bg-gray-600"
                  type="button"
<<<<<<< HEAD
                  @click="form.dollarLimit = ''"
=======
                  @click="form.weeklyOpusCostLimit = ''"
>>>>>>> 246bdc92
                >
                  自定义
                </button>
              </div>
              <input
<<<<<<< HEAD
                v-model="form.dollarLimit"
=======
                v-model="form.weeklyOpusCostLimit"
>>>>>>> 246bdc92
                class="form-input w-full dark:border-gray-600 dark:bg-gray-700 dark:text-gray-200 dark:placeholder-gray-400"
                min="0"
                placeholder="0 表示无限制"
                step="0.01"
                type="number"
              />
              <p class="text-xs text-gray-500 dark:text-gray-400">
<<<<<<< HEAD
                设置此 API Key 的总费用限额，达到限额后 API Key 将失效，0 或留空表示无限制
=======
                设置 Opus 模型的周费用限制（周一到周日），仅限 Claude 官方账户，0 或留空表示无限制
>>>>>>> 246bdc92
              </p>
            </div>
          </div>

          <div>
            <label class="mb-2 block text-sm font-semibold text-gray-700 dark:text-gray-300"
              >并发限制 (可选)</label
            >
            <input
              v-model="form.concurrencyLimit"
              class="form-input w-full dark:border-gray-600 dark:bg-gray-700 dark:text-gray-200 dark:placeholder-gray-400"
              min="0"
              placeholder="0 表示无限制"
              type="number"
            />
            <p class="mt-2 text-xs text-gray-500 dark:text-gray-400">
              设置此 API Key 可同时处理的最大请求数，0 或留空表示无限制
            </p>
          </div>

          <div>
            <label class="mb-2 block text-sm font-semibold text-gray-700 dark:text-gray-300"
              >备注 (可选)</label
            >
            <textarea
              v-model="form.description"
              class="form-input w-full resize-none text-sm dark:border-gray-600 dark:bg-gray-700 dark:text-gray-200 dark:placeholder-gray-400"
              placeholder="描述此 API Key 的用途..."
              rows="2"
            />
          </div>

          <div>
            <label class="mb-2 block text-sm font-semibold text-gray-700 dark:text-gray-300"
              >有效期限</label
            >
            <select
              v-model="form.expireDuration"
              class="form-input w-full dark:border-gray-600 dark:bg-gray-700 dark:text-gray-200"
              @change="updateExpireAt"
            >
              <option value="">永不过期</option>
              <option value="1d">1 天</option>
              <option value="7d">7 天</option>
              <option value="30d">30 天</option>
              <option value="90d">90 天</option>
              <option value="180d">180 天</option>
              <option value="365d">365 天</option>
              <option value="custom">自定义日期</option>
            </select>
            <div v-if="form.expireDuration === 'custom'" class="mt-3">
              <input
                v-model="form.customExpireDate"
                class="form-input w-full dark:border-gray-600 dark:bg-gray-700 dark:text-gray-200"
                :min="minDateTime"
                type="datetime-local"
                @change="updateCustomExpireAt"
              />
            </div>
            <p v-if="form.expiresAt" class="mt-2 text-xs text-gray-500 dark:text-gray-400">
              将于 {{ formatExpireDate(form.expiresAt) }} 过期
            </p>
          </div>

          <div>
            <label class="mb-2 block text-sm font-semibold text-gray-700 dark:text-gray-300"
              >服务权限</label
            >
            <div class="flex gap-4">
              <label class="flex cursor-pointer items-center">
                <input
                  v-model="form.permissions"
                  class="mr-2 text-blue-600 focus:ring-blue-500 dark:border-gray-600 dark:bg-gray-700"
                  type="radio"
                  value="all"
                />
                <span class="text-sm text-gray-700 dark:text-gray-300">全部服务</span>
              </label>
              <label class="flex cursor-pointer items-center">
                <input
                  v-model="form.permissions"
                  class="mr-2 text-blue-600 focus:ring-blue-500 dark:border-gray-600 dark:bg-gray-700"
                  type="radio"
                  value="claude"
                />
                <span class="text-sm text-gray-700 dark:text-gray-300">仅 Claude</span>
              </label>
              <label class="flex cursor-pointer items-center">
                <input
                  v-model="form.permissions"
                  class="mr-2 text-blue-600 focus:ring-blue-500 dark:border-gray-600 dark:bg-gray-700"
                  type="radio"
                  value="gemini"
                />
                <span class="text-sm text-gray-700 dark:text-gray-300">仅 Gemini</span>
              </label>
              <label class="flex cursor-pointer items-center">
                <input
                  v-model="form.permissions"
                  class="mr-2 text-blue-600 focus:ring-blue-500 dark:border-gray-600 dark:bg-gray-700"
                  type="radio"
                  value="openai"
                />
                <span class="text-sm text-gray-700 dark:text-gray-300">仅 OpenAI</span>
              </label>
            </div>
            <p class="mt-2 text-xs text-gray-500 dark:text-gray-400">
              控制此 API Key 可以访问哪些服务
            </p>
          </div>

          <div>
            <div class="mb-2 flex items-center justify-between">
              <label class="text-sm font-semibold text-gray-700 dark:text-gray-300"
                >专属账号绑定 (可选)</label
              >
              <button
                class="flex items-center gap-1 text-sm text-blue-600 transition-colors hover:text-blue-800 disabled:cursor-not-allowed disabled:opacity-50 dark:text-blue-400 dark:hover:text-blue-300"
                :disabled="accountsLoading"
                title="刷新账号列表"
                type="button"
                @click="refreshAccounts"
              >
                <i
                  :class="[
                    'fas',
                    accountsLoading ? 'fa-spinner fa-spin' : 'fa-sync-alt',
                    'text-xs'
                  ]"
                />
                <span>{{ accountsLoading ? '刷新中...' : '刷新账号' }}</span>
              </button>
            </div>
            <div class="grid grid-cols-1 gap-3">
              <div>
                <label class="mb-1 block text-sm font-medium text-gray-600 dark:text-gray-400"
                  >Claude 专属账号</label
                >
                <AccountSelector
                  v-model="form.claudeAccountId"
                  :accounts="localAccounts.claude"
                  default-option-text="使用共享账号池"
                  :disabled="form.permissions === 'gemini' || form.permissions === 'openai'"
                  :groups="localAccounts.claudeGroups"
                  placeholder="请选择Claude账号"
                  platform="claude"
                />
              </div>
              <div>
                <label class="mb-1 block text-sm font-medium text-gray-600 dark:text-gray-400"
                  >Gemini 专属账号</label
                >
                <AccountSelector
                  v-model="form.geminiAccountId"
                  :accounts="localAccounts.gemini"
                  default-option-text="使用共享账号池"
                  :disabled="form.permissions === 'claude' || form.permissions === 'openai'"
                  :groups="localAccounts.geminiGroups"
                  placeholder="请选择Gemini账号"
                  platform="gemini"
                />
              </div>
              <div>
                <label class="mb-1 block text-sm font-medium text-gray-600 dark:text-gray-400"
                  >OpenAI 专属账号</label
                >
                <AccountSelector
                  v-model="form.openaiAccountId"
                  :accounts="localAccounts.openai"
                  default-option-text="使用共享账号池"
                  :disabled="form.permissions === 'claude' || form.permissions === 'gemini'"
                  :groups="localAccounts.openaiGroups"
                  placeholder="请选择OpenAI账号"
                  platform="openai"
                />
              </div>
              <div>
                <label class="mb-1 block text-sm font-medium text-gray-600 dark:text-gray-400"
                  >Bedrock 专属账号</label
                >
                <AccountSelector
                  v-model="form.bedrockAccountId"
                  :accounts="localAccounts.bedrock"
                  default-option-text="使用共享账号池"
                  :disabled="form.permissions === 'gemini' || form.permissions === 'openai'"
                  :groups="[]"
                  placeholder="请选择Bedrock账号"
                  platform="bedrock"
                />
              </div>
            </div>
            <p class="mt-2 text-xs text-gray-500 dark:text-gray-400">
              选择专属账号后，此API Key将只使用该账号，不选择则使用共享账号池
            </p>
          </div>

          <div>
            <div class="mb-2 flex items-center">
              <input
                id="enableModelRestriction"
                v-model="form.enableModelRestriction"
                class="h-4 w-4 rounded border-gray-300 bg-gray-100 text-blue-600 focus:ring-blue-500"
                type="checkbox"
              />
              <label
                class="ml-2 cursor-pointer text-sm font-semibold text-gray-700 dark:text-gray-300"
                for="enableModelRestriction"
              >
                启用模型限制
              </label>
            </div>

            <div v-if="form.enableModelRestriction" class="space-y-3">
              <div>
                <label class="mb-2 block text-sm font-medium text-gray-600">限制的模型列表</label>
                <div
                  class="mb-3 flex min-h-[32px] flex-wrap gap-2 rounded-lg border border-gray-200 bg-gray-50 p-2"
                >
                  <span
                    v-for="(model, index) in form.restrictedModels"
                    :key="index"
                    class="inline-flex items-center rounded-full bg-red-100 px-3 py-1 text-sm text-red-800"
                  >
                    {{ model }}
                    <button
                      class="ml-2 text-red-600 hover:text-red-800"
                      type="button"
                      @click="removeRestrictedModel(index)"
                    >
                      <i class="fas fa-times text-xs" />
                    </button>
                  </span>
                  <span v-if="form.restrictedModels.length === 0" class="text-sm text-gray-400">
                    暂无限制的模型
                  </span>
                </div>
                <div class="space-y-3">
                  <!-- 快速添加按钮 -->
                  <div class="flex flex-wrap gap-2">
                    <button
                      v-for="model in availableQuickModels"
                      :key="model"
                      class="flex-shrink-0 rounded-lg bg-gray-100 px-3 py-1 text-xs text-gray-700 transition-colors hover:bg-gray-200 sm:text-sm"
                      type="button"
                      @click="quickAddRestrictedModel(model)"
                    >
                      {{ model }}
                    </button>
                    <span
                      v-if="availableQuickModels.length === 0"
                      class="text-sm italic text-gray-400"
                    >
                      所有常用模型已在限制列表中
                    </span>
                  </div>

                  <!-- 手动输入 -->
                  <div class="flex gap-2">
                    <input
                      v-model="form.modelInput"
                      class="form-input flex-1"
                      placeholder="输入模型名称，按回车添加"
                      type="text"
                      @keydown.enter.prevent="addRestrictedModel"
                    />
                    <button
                      class="rounded-lg bg-red-500 px-4 py-2 text-white transition-colors hover:bg-red-600"
                      type="button"
                      @click="addRestrictedModel"
                    >
                      <i class="fas fa-plus" />
                    </button>
                  </div>
                </div>
                <p class="mt-2 text-xs text-gray-500">
                  设置此API Key无法访问的模型，例如：claude-opus-4-20250514
                </p>
              </div>
            </div>
          </div>

          <!-- 客户端限制 -->
          <div>
            <div class="mb-2 flex items-center">
              <input
                id="enableClientRestriction"
                v-model="form.enableClientRestriction"
                class="h-4 w-4 rounded border-gray-300 bg-gray-100 text-blue-600 focus:ring-blue-500"
                type="checkbox"
              />
              <label
                class="ml-2 cursor-pointer text-sm font-semibold text-gray-700 dark:text-gray-300"
                for="enableClientRestriction"
              >
                启用客户端限制
              </label>
            </div>

            <div
              v-if="form.enableClientRestriction"
              class="rounded-lg border border-green-200 bg-green-50 p-3 dark:border-green-700 dark:bg-green-900/20"
            >
              <div>
                <label class="mb-2 block text-xs font-medium text-gray-700 dark:text-gray-300"
                  >允许的客户端</label
                >
                <div class="space-y-1">
                  <div v-for="client in supportedClients" :key="client.id" class="flex items-start">
                    <input
                      :id="`client_${client.id}`"
                      v-model="form.allowedClients"
                      class="mt-0.5 h-4 w-4 rounded border-gray-300 bg-gray-100 text-blue-600 focus:ring-blue-500"
                      type="checkbox"
                      :value="client.id"
                    />
                    <label class="ml-2 flex-1 cursor-pointer" :for="`client_${client.id}`">
                      <span class="text-sm font-medium text-gray-700 dark:text-gray-300">{{
                        client.name
                      }}</span>
                      <span class="block text-xs text-gray-500 dark:text-gray-400">{{
                        client.description
                      }}</span>
                    </label>
                  </div>
                </div>
              </div>
            </div>
          </div>

          <div class="flex gap-3 pt-2">
            <button
              class="flex-1 rounded-lg bg-gray-100 px-4 py-2.5 text-sm font-semibold text-gray-700 transition-colors hover:bg-gray-200 dark:bg-gray-700 dark:text-gray-300 dark:hover:bg-gray-600"
              type="button"
              @click="$emit('close')"
            >
              取消
            </button>
            <button
              class="btn btn-primary flex-1 px-4 py-2.5 text-sm font-semibold"
              :disabled="loading"
              type="submit"
            >
              <div v-if="loading" class="loading-spinner mr-2" />
              <i v-else class="fas fa-plus mr-2" />
              {{ loading ? '创建中...' : '创建' }}
            </button>
          </div>
        </form>
      </div>
    </div>
  </Teleport>
</template>

<script setup>
import { ref, reactive, computed, onMounted } from 'vue'
import { showToast } from '@/utils/toast'
import { useClientsStore } from '@/stores/clients'
import { useApiKeysStore } from '@/stores/apiKeys'
import { apiClient } from '@/config/api'
import AccountSelector from '@/components/common/AccountSelector.vue'

const props = defineProps({
  accounts: {
    type: Object,
    default: () => ({ claude: [], gemini: [] })
  }
})

const emit = defineEmits(['close', 'success', 'batch-success'])

const clientsStore = useClientsStore()
const apiKeysStore = useApiKeysStore()
const loading = ref(false)
const accountsLoading = ref(false)
const localAccounts = ref({
  claude: [],
  gemini: [],
  openai: [],
  bedrock: [], // 添加 Bedrock 账号列表
  claudeGroups: [],
  geminiGroups: [],
  openaiGroups: []
})

// 表单验证状态
const errors = ref({
  name: ''
})

// 标签相关
const newTag = ref('')
const availableTags = ref([])

// 计算未选择的标签
const unselectedTags = computed(() => {
  return availableTags.value.filter((tag) => !form.tags.includes(tag))
})

// 支持的客户端列表
const supportedClients = ref([])

// 表单数据
const form = reactive({
  createType: 'single',
  batchCount: 10,
  name: '',
  description: '',
  rateLimitWindow: '',
  rateLimitRequests: '',
  rateLimitCost: '', // 新增：费用限制
  concurrencyLimit: '',
  dailyCostLimit: '',
<<<<<<< HEAD
  dollarLimit: '', // 新增：总费用限额
=======
  weeklyOpusCostLimit: '',
>>>>>>> 246bdc92
  expireDuration: '',
  customExpireDate: '',
  expiresAt: null,
  permissions: 'all',
  claudeAccountId: '',
  geminiAccountId: '',
  openaiAccountId: '',
  bedrockAccountId: '', // 添加 Bedrock 账号ID
  enableModelRestriction: false,
  restrictedModels: [],
  modelInput: '',
  enableClientRestriction: false,
  allowedClients: [],
  tags: []
})

// 加载支持的客户端和已存在的标签
onMounted(async () => {
  supportedClients.value = await clientsStore.loadSupportedClients()
  availableTags.value = await apiKeysStore.fetchTags()
  // 初始化账号数据
  if (props.accounts) {
    localAccounts.value = {
      claude: props.accounts.claude || [],
      gemini: props.accounts.gemini || [],
      openai: props.accounts.openai || [],
      bedrock: props.accounts.bedrock || [], // 添加 Bedrock 账号
      claudeGroups: props.accounts.claudeGroups || [],
      geminiGroups: props.accounts.geminiGroups || [],
      openaiGroups: props.accounts.openaiGroups || []
    }
  }
})

// 刷新账号列表
const refreshAccounts = async () => {
  accountsLoading.value = true
  try {
    const [claudeData, claudeConsoleData, geminiData, openaiData, bedrockData, groupsData] =
      await Promise.all([
        apiClient.get('/admin/claude-accounts'),
        apiClient.get('/admin/claude-console-accounts'),
        apiClient.get('/admin/gemini-accounts'),
        apiClient.get('/admin/openai-accounts'),
        apiClient.get('/admin/bedrock-accounts'), // 添加 Bedrock 账号获取
        apiClient.get('/admin/account-groups')
      ])

    // 合并Claude OAuth账户和Claude Console账户
    const claudeAccounts = []

    if (claudeData.success) {
      claudeData.data?.forEach((account) => {
        claudeAccounts.push({
          ...account,
          platform: 'claude-oauth',
          isDedicated: account.accountType === 'dedicated' // 保留以便向后兼容
        })
      })
    }

    if (claudeConsoleData.success) {
      claudeConsoleData.data?.forEach((account) => {
        claudeAccounts.push({
          ...account,
          platform: 'claude-console',
          isDedicated: account.accountType === 'dedicated' // 保留以便向后兼容
        })
      })
    }

    localAccounts.value.claude = claudeAccounts

    if (geminiData.success) {
      localAccounts.value.gemini = (geminiData.data || []).map((account) => ({
        ...account,
        isDedicated: account.accountType === 'dedicated' // 保留以便向后兼容
      }))
    }

    if (openaiData.success) {
      localAccounts.value.openai = (openaiData.data || []).map((account) => ({
        ...account,
        isDedicated: account.accountType === 'dedicated' // 保留以便向后兼容
      }))
    }

    if (bedrockData.success) {
      localAccounts.value.bedrock = (bedrockData.data || []).map((account) => ({
        ...account,
        isDedicated: account.accountType === 'dedicated' // 保留以便向后兼容
      }))
    }

    // 处理分组数据
    if (groupsData.success) {
      const allGroups = groupsData.data || []
      localAccounts.value.claudeGroups = allGroups.filter((g) => g.platform === 'claude')
      localAccounts.value.geminiGroups = allGroups.filter((g) => g.platform === 'gemini')
      localAccounts.value.openaiGroups = allGroups.filter((g) => g.platform === 'openai')
    }

    showToast('账号列表已刷新', 'success')
  } catch (error) {
    showToast('刷新账号列表失败', 'error')
  } finally {
    accountsLoading.value = false
  }
}

// 计算最小日期时间
const minDateTime = computed(() => {
  const now = new Date()
  now.setMinutes(now.getMinutes() + 1)
  return now.toISOString().slice(0, 16)
})

// 更新过期时间
const updateExpireAt = () => {
  if (!form.expireDuration) {
    form.expiresAt = null
    return
  }

  if (form.expireDuration === 'custom') {
    return
  }

  const now = new Date()
  const duration = form.expireDuration
  const match = duration.match(/(\d+)([dhmy])/)

  if (match) {
    const [, value, unit] = match
    const num = parseInt(value)

    switch (unit) {
      case 'd':
        now.setDate(now.getDate() + num)
        break
      case 'h':
        now.setHours(now.getHours() + num)
        break
      case 'm':
        now.setMonth(now.getMonth() + num)
        break
      case 'y':
        now.setFullYear(now.getFullYear() + num)
        break
    }

    form.expiresAt = now.toISOString()
  }
}

// 更新自定义过期时间
const updateCustomExpireAt = () => {
  if (form.customExpireDate) {
    form.expiresAt = new Date(form.customExpireDate).toISOString()
  }
}

// 格式化过期日期
const formatExpireDate = (dateString) => {
  const date = new Date(dateString)
  return date.toLocaleString('zh-CN', {
    year: 'numeric',
    month: '2-digit',
    day: '2-digit',
    hour: '2-digit',
    minute: '2-digit'
  })
}

// 添加限制的模型
const addRestrictedModel = () => {
  if (form.modelInput && !form.restrictedModels.includes(form.modelInput)) {
    form.restrictedModels.push(form.modelInput)
    form.modelInput = ''
  }
}

// 移除限制的模型
const removeRestrictedModel = (index) => {
  form.restrictedModels.splice(index, 1)
}

// 常用模型列表
const commonModels = ref(['claude-opus-4-20250514', 'claude-opus-4-1-20250805'])

// 可用的快捷模型（过滤掉已在限制列表中的）
const availableQuickModels = computed(() => {
  return commonModels.value.filter((model) => !form.restrictedModels.includes(model))
})

// 快速添加限制的模型
const quickAddRestrictedModel = (model) => {
  if (!form.restrictedModels.includes(model)) {
    form.restrictedModels.push(model)
  }
}

// 标签管理方法
const addTag = () => {
  if (newTag.value && newTag.value.trim()) {
    const tag = newTag.value.trim()
    if (!form.tags.includes(tag)) {
      form.tags.push(tag)
    }
    newTag.value = ''
  }
}

const selectTag = (tag) => {
  if (!form.tags.includes(tag)) {
    form.tags.push(tag)
  }
}

const removeTag = (index) => {
  form.tags.splice(index, 1)
}

// 创建 API Key
const createApiKey = async () => {
  // 验证表单
  errors.value.name = ''

  if (!form.name || !form.name.trim()) {
    errors.value.name = '请输入API Key名称'
    return
  }

  // 批量创建时验证数量
  if (form.createType === 'batch') {
    if (!form.batchCount || form.batchCount < 2 || form.batchCount > 500) {
      showToast('批量创建数量必须在 2-500 之间', 'error')
      return
    }
  }

  // 检查是否设置了时间窗口但费用限制为0
  if (form.rateLimitWindow && (!form.rateLimitCost || parseFloat(form.rateLimitCost) === 0)) {
    let confirmed = false
    if (window.showConfirm) {
      confirmed = await window.showConfirm(
        '费用限制提醒',
        '您设置了时间窗口但费用限制为0，这意味着不会有费用限制。\n\n是否继续？',
        '继续创建',
        '返回修改'
      )
    } else {
      // 降级方案
      confirmed = confirm('您设置了时间窗口但费用限制为0，这意味着不会有费用限制。\n是否继续？')
    }
    if (!confirmed) {
      return
    }
  }

  loading.value = true

  try {
    // 准备提交的数据
    const baseData = {
      description: form.description || undefined,
      tokenLimit: 0, // 设置为0，清除历史token限制
      rateLimitWindow:
        form.rateLimitWindow !== '' && form.rateLimitWindow !== null
          ? parseInt(form.rateLimitWindow)
          : null,
      rateLimitRequests:
        form.rateLimitRequests !== '' && form.rateLimitRequests !== null
          ? parseInt(form.rateLimitRequests)
          : null,
      rateLimitCost:
        form.rateLimitCost !== '' && form.rateLimitCost !== null
          ? parseFloat(form.rateLimitCost)
          : null,
      concurrencyLimit:
        form.concurrencyLimit !== '' && form.concurrencyLimit !== null
          ? parseInt(form.concurrencyLimit)
          : 0,
      dailyCostLimit:
        form.dailyCostLimit !== '' && form.dailyCostLimit !== null
          ? parseFloat(form.dailyCostLimit)
          : 0,
<<<<<<< HEAD
      dollarLimit:
        form.dollarLimit !== '' && form.dollarLimit !== null
          ? parseFloat(form.dollarLimit)
=======
      weeklyOpusCostLimit:
        form.weeklyOpusCostLimit !== '' && form.weeklyOpusCostLimit !== null
          ? parseFloat(form.weeklyOpusCostLimit)
>>>>>>> 246bdc92
          : 0,
      expiresAt: form.expiresAt || undefined,
      permissions: form.permissions,
      tags: form.tags.length > 0 ? form.tags : undefined,
      enableModelRestriction: form.enableModelRestriction,
      restrictedModels: form.restrictedModels,
      enableClientRestriction: form.enableClientRestriction,
      allowedClients: form.allowedClients
    }

    // 处理Claude账户绑定（区分OAuth和Console）
    if (form.claudeAccountId) {
      if (form.claudeAccountId.startsWith('console:')) {
        // Claude Console账户
        baseData.claudeConsoleAccountId = form.claudeAccountId.substring(8)
        // 确保不会同时设置OAuth账号
        delete baseData.claudeAccountId
      } else {
        // Claude OAuth账户或分组
        baseData.claudeAccountId = form.claudeAccountId
        // 确保不会同时设置Console账号
        delete baseData.claudeConsoleAccountId
      }
    }

    // Gemini账户绑定
    if (form.geminiAccountId) {
      baseData.geminiAccountId = form.geminiAccountId
    }

    // OpenAI账户绑定
    if (form.openaiAccountId) {
      baseData.openaiAccountId = form.openaiAccountId
    }

    // Bedrock账户绑定
    if (form.bedrockAccountId) {
      baseData.bedrockAccountId = form.bedrockAccountId
    }

    if (form.createType === 'single') {
      // 单个创建
      const data = {
        ...baseData,
        name: form.name
      }

      const result = await apiClient.post('/admin/api-keys', data)

      if (result.success) {
        showToast('API Key 创建成功', 'success')
        emit('success', result.data)
        emit('close')
      } else {
        showToast(result.message || '创建失败', 'error')
      }
    } else {
      // 批量创建
      const data = {
        ...baseData,
        createType: 'batch',
        baseName: form.name,
        count: form.batchCount
      }

      const result = await apiClient.post('/admin/api-keys/batch', data)

      if (result.success) {
        showToast(`成功创建 ${result.data.length} 个 API Key`, 'success')
        emit('batch-success', result.data)
        emit('close')
      } else {
        showToast(result.message || '批量创建失败', 'error')
      }
    }
  } catch (error) {
    showToast('创建失败', 'error')
  } finally {
    loading.value = false
  }
}
</script>

<style scoped>
/* 表单样式由全局样式提供 */
</style><|MERGE_RESOLUTION|>--- conflicted
+++ resolved
@@ -335,37 +335,6 @@
 
           <div>
             <label class="mb-2 block text-sm font-semibold text-gray-700 dark:text-gray-300"
-<<<<<<< HEAD
-              >总费用限额 (美元)</label
-            >
-            <div class="space-y-2">
-              <div class="flex flex-wrap gap-2">
-                <button
-                  class="rounded bg-gray-100 px-2 py-1 text-xs font-medium hover:bg-gray-200 dark:bg-gray-700 dark:text-gray-300 dark:hover:bg-gray-600"
-                  type="button"
-                  @click="form.dollarLimit = '10'"
-                >
-                  $10
-                </button>
-                <button
-                  class="rounded bg-gray-100 px-2 py-1 text-xs font-medium hover:bg-gray-200 dark:bg-gray-700 dark:text-gray-300 dark:hover:bg-gray-600"
-                  type="button"
-                  @click="form.dollarLimit = '30'"
-                >
-                  $30
-                </button>
-                <button
-                  class="rounded bg-gray-100 px-2 py-1 text-xs font-medium hover:bg-gray-200 dark:bg-gray-700 dark:text-gray-300 dark:hover:bg-gray-600"
-                  type="button"
-                  @click="form.dollarLimit = '50'"
-                >
-                  $50
-                </button>
-                <button
-                  class="rounded bg-gray-100 px-2 py-1 text-xs font-medium hover:bg-gray-200 dark:bg-gray-700 dark:text-gray-300 dark:hover:bg-gray-600"
-                  type="button"
-                  @click="form.dollarLimit = '100'"
-=======
               >Opus 模型周费用限制 (美元)</label
             >
             <div class="space-y-2">
@@ -374,50 +343,33 @@
                   class="rounded bg-gray-100 px-2 py-1 text-xs font-medium hover:bg-gray-200 dark:bg-gray-700 dark:text-gray-300 dark:hover:bg-gray-600"
                   type="button"
                   @click="form.weeklyOpusCostLimit = '100'"
->>>>>>> 246bdc92
                 >
                   $100
                 </button>
                 <button
                   class="rounded bg-gray-100 px-2 py-1 text-xs font-medium hover:bg-gray-200 dark:bg-gray-700 dark:text-gray-300 dark:hover:bg-gray-600"
                   type="button"
-<<<<<<< HEAD
-                  @click="form.dollarLimit = '500'"
-=======
                   @click="form.weeklyOpusCostLimit = '500'"
->>>>>>> 246bdc92
                 >
                   $500
                 </button>
                 <button
                   class="rounded bg-gray-100 px-2 py-1 text-xs font-medium hover:bg-gray-200 dark:bg-gray-700 dark:text-gray-300 dark:hover:bg-gray-600"
                   type="button"
-<<<<<<< HEAD
-                  @click="form.dollarLimit = '1000'"
-=======
                   @click="form.weeklyOpusCostLimit = '1000'"
->>>>>>> 246bdc92
                 >
                   $1000
                 </button>
                 <button
                   class="rounded bg-gray-100 px-2 py-1 text-xs font-medium hover:bg-gray-200 dark:bg-gray-700 dark:text-gray-300 dark:hover:bg-gray-600"
                   type="button"
-<<<<<<< HEAD
-                  @click="form.dollarLimit = ''"
-=======
                   @click="form.weeklyOpusCostLimit = ''"
->>>>>>> 246bdc92
                 >
                   自定义
                 </button>
               </div>
               <input
-<<<<<<< HEAD
-                v-model="form.dollarLimit"
-=======
                 v-model="form.weeklyOpusCostLimit"
->>>>>>> 246bdc92
                 class="form-input w-full dark:border-gray-600 dark:bg-gray-700 dark:text-gray-200 dark:placeholder-gray-400"
                 min="0"
                 placeholder="0 表示无限制"
@@ -425,11 +377,77 @@
                 type="number"
               />
               <p class="text-xs text-gray-500 dark:text-gray-400">
-<<<<<<< HEAD
+                设置 Opus 模型的周费用限制（周一到周日），仅限 Claude 官方账户，0 或留空表示无限制
+              </p>
+            </div>
+          </div>
+
+          <div>
+            <label class="mb-2 block text-sm font-semibold text-gray-700 dark:text-gray-300"
+              >总费用限额 (美元)</label
+            >
+            <div class="space-y-2">
+              <div class="flex flex-wrap gap-2">
+                <button
+                  class="rounded bg-gray-100 px-2 py-1 text-xs font-medium hover:bg-gray-200 dark:bg-gray-700 dark:text-gray-300 dark:hover:bg-gray-600"
+                  type="button"
+                  @click="form.dollarLimit = '10'"
+                >
+                  $10
+                </button>
+                <button
+                  class="rounded bg-gray-100 px-2 py-1 text-xs font-medium hover:bg-gray-200 dark:bg-gray-700 dark:text-gray-300 dark:hover:bg-gray-600"
+                  type="button"
+                  @click="form.dollarLimit = '30'"
+                >
+                  $30
+                </button>
+                <button
+                  class="rounded bg-gray-100 px-2 py-1 text-xs font-medium hover:bg-gray-200 dark:bg-gray-700 dark:text-gray-300 dark:hover:bg-gray-600"
+                  type="button"
+                  @click="form.dollarLimit = '50'"
+                >
+                  $50
+                </button>
+                <button
+                  class="rounded bg-gray-100 px-2 py-1 text-xs font-medium hover:bg-gray-200 dark:bg-gray-700 dark:text-gray-300 dark:hover:bg-gray-600"
+                  type="button"
+                  @click="form.dollarLimit = '100'"
+                >
+                  $100
+                </button>
+                <button
+                  class="rounded bg-gray-100 px-2 py-1 text-xs font-medium hover:bg-gray-200 dark:bg-gray-700 dark:text-gray-300 dark:hover:bg-gray-600"
+                  type="button"
+                  @click="form.dollarLimit = '500'"
+                >
+                  $500
+                </button>
+                <button
+                  class="rounded bg-gray-100 px-2 py-1 text-xs font-medium hover:bg-gray-200 dark:bg-gray-700 dark:text-gray-300 dark:hover:bg-gray-600"
+                  type="button"
+                  @click="form.dollarLimit = '1000'"
+                >
+                  $1000
+                </button>
+                <button
+                  class="rounded bg-gray-100 px-2 py-1 text-xs font-medium hover:bg-gray-200 dark:bg-gray-700 dark:text-gray-300 dark:hover:bg-gray-600"
+                  type="button"
+                  @click="form.dollarLimit = ''"
+                >
+                  自定义
+                </button>
+              </div>
+              <input
+                v-model="form.dollarLimit"
+                class="form-input w-full dark:border-gray-600 dark:bg-gray-700 dark:text-gray-200 dark:placeholder-gray-400"
+                min="0"
+                placeholder="0 表示无限制"
+                step="0.01"
+                type="number"
+              />
+              <p class="text-xs text-gray-500 dark:text-gray-400">
                 设置此 API Key 的总费用限额，达到限额后 API Key 将失效，0 或留空表示无限制
-=======
-                设置 Opus 模型的周费用限制（周一到周日），仅限 Claude 官方账户，0 或留空表示无限制
->>>>>>> 246bdc92
               </p>
             </div>
           </div>
@@ -842,11 +860,8 @@
   rateLimitCost: '', // 新增：费用限制
   concurrencyLimit: '',
   dailyCostLimit: '',
-<<<<<<< HEAD
+  weeklyOpusCostLimit: '',
   dollarLimit: '', // 新增：总费用限额
-=======
-  weeklyOpusCostLimit: '',
->>>>>>> 246bdc92
   expireDuration: '',
   customExpireDate: '',
   expiresAt: null,
@@ -1134,15 +1149,13 @@
         form.dailyCostLimit !== '' && form.dailyCostLimit !== null
           ? parseFloat(form.dailyCostLimit)
           : 0,
-<<<<<<< HEAD
+      weeklyOpusCostLimit:
+        form.weeklyOpusCostLimit !== '' && form.weeklyOpusCostLimit !== null
+          ? parseFloat(form.weeklyOpusCostLimit)
+          : 0,
       dollarLimit:
         form.dollarLimit !== '' && form.dollarLimit !== null
           ? parseFloat(form.dollarLimit)
-=======
-      weeklyOpusCostLimit:
-        form.weeklyOpusCostLimit !== '' && form.weeklyOpusCostLimit !== null
-          ? parseFloat(form.weeklyOpusCostLimit)
->>>>>>> 246bdc92
           : 0,
       expiresAt: form.expiresAt || undefined,
       permissions: form.permissions,
