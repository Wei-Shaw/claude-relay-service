<template>
  <div class="mb-4 sm:mb-6">
    <!-- 移动端下拉选择器 -->
    <div class="block rounded-xl bg-white/10 p-2 backdrop-blur-sm dark:bg-gray-800/20 sm:hidden">
      <select
        class="focus:ring-primary-color w-full rounded-lg bg-white/90 px-4 py-3 font-semibold text-gray-700 focus:outline-none focus:ring-2 dark:bg-gray-800/90 dark:text-gray-200 dark:focus:ring-indigo-400"
        :value="activeTab"
        @change="$emit('tab-change', $event.target.value)"
      >
        <option v-for="tab in tabs" :key="tab.key" :value="tab.key">
          {{ tab.name }}
        </option>
      </select>
    </div>

    <!-- 桌面端标签栏 -->
    <div
      class="hidden flex-wrap gap-2 rounded-2xl bg-white/10 p-2 backdrop-blur-sm dark:bg-gray-800/20 sm:flex"
    >
      <button
        v-for="tab in tabs"
        :key="tab.key"
        :class="[
          'tab-btn flex-1 px-3 py-2 text-xs font-semibold transition-all duration-300 sm:px-4 sm:py-3 sm:text-sm md:px-6',
          activeTab === tab.key
            ? 'active'
            : 'text-gray-700 hover:bg-white/10 hover:text-gray-900 dark:text-gray-300 dark:hover:bg-gray-700/30 dark:hover:text-gray-100'
        ]"
        @click="$emit('tab-change', tab.key)"
      >
        <i :class="tab.icon + ' mr-1 sm:mr-2'" />
        <span class="hidden md:inline">{{ tab.name }}</span>
        <span class="md:hidden">{{ tab.shortName || tab.name }}</span>
      </button>
    </div>
  </div>
</template>

<script setup>
import { computed } from 'vue'
import { useAuthStore } from '@/stores/auth'

defineProps({
  activeTab: {
    type: String,
    required: true
  }
})

defineEmits(['tab-change'])

<<<<<<< HEAD
const tabs = [
  { key: 'dashboard', name: '仪表板', shortName: '仪表板', icon: 'fas fa-tachometer-alt' },
  { key: 'apiKeys', name: 'API Keys', shortName: 'API', icon: 'fas fa-key' },
  { key: 'accounts', name: '账户管理', shortName: '账户', icon: 'fas fa-user-circle' },
  { key: 'codeStats', name: '代码统计', shortName: '代码', icon: 'fas fa-code' },
  { key: 'tutorial', name: '使用教程', shortName: '教程', icon: 'fas fa-graduation-cap' },
  { key: 'settings', name: '系统设置', shortName: '设置', icon: 'fas fa-cogs' }
]
=======
const authStore = useAuthStore()

// 根据 LDAP 配置动态生成 tabs
const tabs = computed(() => {
  const baseTabs = [
    { key: 'dashboard', name: '仪表板', shortName: '仪表板', icon: 'fas fa-tachometer-alt' },
    { key: 'apiKeys', name: 'API Keys', shortName: 'API', icon: 'fas fa-key' },
    { key: 'accounts', name: '账户管理', shortName: '账户', icon: 'fas fa-user-circle' }
  ]

  // 只有在 LDAP 启用时才显示用户管理
  if (authStore.oemSettings?.ldapEnabled) {
    baseTabs.push({
      key: 'userManagement',
      name: '用户管理',
      shortName: '用户',
      icon: 'fas fa-users'
    })
  }

  baseTabs.push(
    { key: 'tutorial', name: '使用教程', shortName: '教程', icon: 'fas fa-graduation-cap' },
    { key: 'settings', name: '系统设置', shortName: '设置', icon: 'fas fa-cogs' }
  )

  return baseTabs
})
>>>>>>> a5361c15
</script>

<style scoped>
/* 使用全局样式中定义的 .tab-btn 类 */
</style><|MERGE_RESOLUTION|>--- conflicted
+++ resolved
@@ -49,16 +49,6 @@
 
 defineEmits(['tab-change'])
 
-<<<<<<< HEAD
-const tabs = [
-  { key: 'dashboard', name: '仪表板', shortName: '仪表板', icon: 'fas fa-tachometer-alt' },
-  { key: 'apiKeys', name: 'API Keys', shortName: 'API', icon: 'fas fa-key' },
-  { key: 'accounts', name: '账户管理', shortName: '账户', icon: 'fas fa-user-circle' },
-  { key: 'codeStats', name: '代码统计', shortName: '代码', icon: 'fas fa-code' },
-  { key: 'tutorial', name: '使用教程', shortName: '教程', icon: 'fas fa-graduation-cap' },
-  { key: 'settings', name: '系统设置', shortName: '设置', icon: 'fas fa-cogs' }
-]
-=======
 const authStore = useAuthStore()
 
 // 根据 LDAP 配置动态生成 tabs
@@ -86,7 +76,6 @@
 
   return baseTabs
 })
->>>>>>> a5361c15
 </script>
 
 <style scoped>
